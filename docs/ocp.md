# OpenShift Wrapper

The kube-burner binary brings a very opinionated OpenShift wrapper designed to simplify the execution of different workloads in this Kubernetes distribution.
This wrapper is hosted under the `kube-burner ocp` subcommand that currently looks like:

```console
$ kube-burner ocp help
This subcommand is meant to be used against OpenShift clusters and serve as a shortcut to trigger well-known workloads

Usage:
  kube-burner ocp [command]

Available Commands:
  cluster-density    Runs cluster-density workload
  cluster-density-ms Runs cluster-density-ms workload
  cluster-density-v2 Runs cluster-density-v2 workload
  index              Runs index sub-command
  node-density       Runs node-density workload
  node-density-cni   Runs node-density-cni workload
  node-density-heavy Runs node-density-heavy workload
  networkpolicy-multitenant Runs networkpolicy-multitenant workload
  networkpolicy-matchlabels Runs networkpolicy-matchlabels workload
  networkpolicy-matchexpressions Runs networkpolicy-matchexpressions workload

Flags:
      --alerting                  Enable alerting (default true)
      --burst int                 Burst (default 20)
      --es-index string           Elastic Search index
      --es-server string          Elastic Search endpoint
      --extract                   Extract workload in the current directory
      --gc                        Garbage collect created namespaces (default true)
  -h, --help                      help for ocp
      --local-indexing            Enable local indexing
      --metrics-endpoint string   YAML file with a list of metric endpoints
      --qps int                   QPS (default 20)
      --reporting                 Enable benchmark report indexing
      --timeout duration          Benchmark timeout (default 4h0m0s)
      --user-metadata string      User provided metadata file, in YAML format
      --uuid string               Benchmark UUID (default "e082ae4b-0ff2-4c38-ba07-7481ec487e8d")

Global Flags:
      --log-level string   Allowed values: debug, info, warn, error, fatal (default "info")

Use "kube-burner ocp [command] --help" for more information about a command.
```

## Usage

In order to trigger one of the supported workloads using this subcommand, you must run kube-burner using the subcommand `ocp`. The workloads are embedded in the kube-burner binary:

Running node-density with 100 pods per node

```console
kube-burner ocp node-density --pods-per-node=100
```

Running cluster-density with multiple endpoints support

```console
kube-burner ocp cluster-density --iterations=1 --churn-duration=2m0s --es-index kube-burner --es-server https://www.esurl.com:443 --metrics-endpoint metrics-endpoints.yaml
```

With the command above, the wrapper will calculate the required number of pods to deploy across all worker nodes of the cluster.

This wrapper provides the following benefits among others:

- Provides a simplified execution of the supported workloads.
- Indexes OpenShift metadata along with the Benchmark result. This document can be found with the following query: `uuid: <benchmkark-uuid> AND metricName.keyword: "clusterMetadata"`
- Prevents modifying configuration files to tweak some of the parameters of the workloads.
- Discovers the Prometheus URL and authentication token, so the user does not have to perform those operations before using them.

## Cluster density workloads

This workload family is a control-plane density focused workload that that creates different objects across the cluster. There are 3 different variants [cluster-density](#cluster-density), [cluster-density-v2](#cluster-density-v2), and [cluster-density-ms](#cluster-density-ms).

Each iteration of these create a new namespace, the three support similar configuration flags. Check them out from the subcommand help.

!!! Info
    Workload churning of 1h is enabled by default in the `cluster-density` workloads; you can disable it by passing `--churn=false` to the workload subcommand.

### cluster-density

Each iteration of **cluster-density** creates the following objects in each of the created namespaces:

- 1 image stream.
- 1 build. The OpenShift Container Platform (OCP) internal container registry must be set up previously because the resulting container image will be pushed there.
- 5 deployments with two pod replicas (pause) mounting 4 secrets, 4 config maps, and 1 downward API volume each.
- 5 services, each one pointing to the TCP/8080 and TCP/8443 ports of one of the previous deployments.
- 1 edge route pointing to the to first service.
- 10 secrets containing a 2048-character random string.
- 10 config maps containing a 2048-character random string.

### cluster-density-v2

Very similar to [cluster-density](#cluster-density), but with some key differences provided by network policies and improved readiness probes, that leads to a heavier load in the cluster's CNI plugin. Each iteration creates the following objects in each of the created namespaces:

- 1 image stream.
- 1 build. The OCP internal container registry must be set-up previously because the resulting container image will be pushed there.
- 3 deployments with two pod 2 replicas (nginx) mounting 4 secrets, 4 config maps, and 1 downward API volume each.
- 2 deployments with two pod 2 replicas (curl) mounting 4 Secrets, 4 config maps and 1 downward API volume each. These pods have configured a readiness probe that makes a request to one of the services and one of the routes created by this workload every 10 seconds.
- 5 services, each one pointing to the TCP/8080 port of one of the nginx deployments.
- 2 edge routes pointing to the to first and second services respectively.
- 10 secrets containing a 2048-character random string.
- 10 config maps containing a 2048-character random string.
- 3 network policies:
    - deny-all traffic
    - allow traffic from client/nginx pods to server/nginx pods
    - allow traffic from openshift-ingress namespace (where routers are deployed by default) to the namespace

### cluster-density-ms

Lightest version of this workload family, each iteration the following objects in each of the created namespaces:

- 1 image stream.
- 4 deployments with two pod replicas (pause) mounting 4 secrets, 4 config maps, and 1 downward API volume each.
- 2 services, each one pointing to the TCP/8080 and TCP/8443 ports of the first and second deployment respectively.
- 1 edge route pointing to the to first service.
- 20 secrets containing a 2048-character random string.
- 10 config maps containing a 2048-character random string.

## Node density workloads

The workloads of this family create a single namespace with a set of pods, deployments, and services depending on the workload.

### node-density

This workload is meant to fill with pause pods all the worker nodes from the cluster. It can be customized with the following flags. This workload is usually used to measure the Pod's ready latency KPI.

### node-density-cni

It creates two deployments, a client/curl and a server/nxing, and 1 service backed by the previous server pods. The client application has configured an startup probe that makes requests to the previous service every second with a timeout of 600s.

Note: This workload calculates the number of iterations to create from the number of nodes and desired pods per node.  In order to keep the test scalable and performant, chunks of 1000 iterations will by broken into separate namespaces, using the config variable `iterationsPerNamespace`.

### node-density-heavy

Creates two deployments, a postgresql database, and a simple client that performs periodic insert queries (configured through liveness and readiness probes) on the previous database and a service that is used by the client to reach the database.

Note: this workload calculates the number of iterations to create from the number of nodes and desired pods per node.  In order to keep the test scalable and performant, chunks of 1000 iterations will by broken into separate namespaces, using the config variable `iterationsPerNamespace`.

<<<<<<< HEAD
## Index

Just like the traditional kube-burner, ocp wrapper also has an indexing functionality which is exposed as `index` subcommand. 
```console
$ kube-burner ocp index --help
If no other indexer is specified, local indexer is used by default

Usage:
  kube-burner ocp index [flags]

Flags:
  -m, --metrics-profile string     Metrics profile file (default "metrics.yml")
      --metrics-directory string   Directory to dump the metrics files in, when using default local indexing (default "collected-metrics")
  -s, --step duration              Prometheus step size (default 30s)
      --start int                  Epoch start time
      --end int                    Epoch end time
  -j, --job-name string            Indexing job name (default "kube-burner-ocp-indexing")
      --user-metadata string       User provided metadata file, in YAML format
  -h, --help                       help for index
```
Please refer to [indexing](observability/indexing.md) section for better understanding on the functionality.
=======
## Network Policy workloads

With the help of [networkpolicy](https://kubernetes.io/docs/concepts/services-networking/network-policies/) object we can control traffic flow at the IP address or port level in Kubernetes. A networkpolicy can come in various shapes and sizes. Allow traffic from a specific namespace, Deny traffic from a specific pod IP, Deny all traffic, etc. Hence we have come up with a few test cases which try to cover most of them. They are as follows.

### networkpolicy-multitenant

- 500 namespaces
- 20 pods in each namespace. Each pod acts as a server and a client
- Default deny networkpolicy is applied first that blocks traffic to any test namespace
- 3 network policies in each namespace that allows traffic from the same namespace and two other namespaces using namespace selectors

### networkpolicy-matchlabels

- 5 namespaces
- 100 pods in each namespace. Each pod acts as a server and a client
- Each pod with 2 labels and each label shared is by 5 pods
- Default deny networkpolicy is applied first
- Then for each unique label in a namespace we have a networkpolicy with that label as a podSelector which allows traffic from pods with some other randomly selected label. This translates to 40 networkpolicies/namespace

### networkpolicy-matchexpressions

- 5 namespaces
- 25 pods in each namespace. Each pod acts as a server and a client
- Each pod with 2 labels and each label shared is by 5 pods
- Default deny networkpolicy is applied first
- Then for each unique label in a namespace we have a networkpolicy with that label as a podSelector which allows traffic from pods which *don't* have some other randomly-selected label. This translates to 10 networkpolicies/namespace
>>>>>>> a49c87f4

## Reporting mode

This mode can be enabled with the flag `--reporting`. By enabling this mode kube-burner will create a metrics-profile and will index the [aggregated values of the defined timeseries](/kube-burner/metrics/observability/metrics/#aggregating-timeseries-into-a-single-document), and will index only the pod latency quantiles documents (`podLatencyQuantilesMeasurement`) rather than the full pod timeseries.

This feature is very useful to avoid sending thousands of documents to the configured indexer, as only a few documents will be indexed per benchmark. The metrics profile used by this feature is defined in [metrics-report.yml](https://github.com/cloud-bulldozer/kube-burner/blob/master/cmd/kube-burner/ocp-config/metrics-report.yml))

## Customizing workloads

It is possible to customize any of the above workload configurations by extracting, updating, and finally running it:

```console
$ kube-burner ocp node-density --extract
$ ls
alerts.yml  metrics.yml  node-density.yml  pod.yml  metrics-report.yml
$ vi node-density.yml                               # Perform modifications accordingly
$ kube-burner ocp node-density --pods-per-node=100  # Run workload
```

## Cluster metadata

When the benchmark finishes, kube-burner will index the cluster metadata in the configured indexer. Currently. this is based on the following Golang struct:

```golang
type BenchmarkMetadata struct {
  ocpmetadata.ClusterMetadata
  UUID         string                 `json:"uuid"`
  Benchmark    string                 `json:"benchmark"`
  Timestamp    time.Time              `json:"timestamp"`
  EndDate      time.Time              `json:"endDate"`
  Passed       bool                   `json:"passed"`
  UserMetadata map[string]interface{} `json:"metadata,omitempty"`
}
```

Where `ocpmetadata.ClusterMetadata` is an embed struct inherited from the [go-commons library](https://github.com/cloud-bulldozer/go-commons/blob/main/ocp-metadata/types.go), which has the following fields:

```golang
// Type to store cluster metadata
type ClusterMetadata struct {
  MetricName       string `json:"metricName,omitempty"`
  Platform         string `json:"platform"`
  OCPVersion       string `json:"ocpVersion"`
  OCPMajorVersion  string `json:"ocpMajorVersion"`
  K8SVersion       string `json:"k8sVersion"`
  MasterNodesType  string `json:"masterNodesType"`
  WorkerNodesType  string `json:"workerNodesType"`
  MasterNodesCount int    `json:"masterNodesCount"`
  InfraNodesType   string `json:"infraNodesType"`
  WorkerNodesCount int    `json:"workerNodesCount"`
  InfraNodesCount  int    `json:"infraNodesCount"`
  TotalNodes       int    `json:"totalNodes"`
  SDNType          string `json:"sdnType"`
  ClusterName      string `json:"clusterName"`
  Region           string `json:"region"`
  ExecutionErrors  string `json:"executionErrors"`
}
```

MetricName is hardcoded to `clusterMetadata`

<!-- markdownlint-disable -->
!!! Info
    It's important to note that every document indexed when using an OCP wrapper workload will include an small subset of the previous fields:
    ```yaml
    platform
    ocpVersion
    ocpMajorVersion
    k8sVersion
    totalNodes
    sdnType
    ```
<!-- markdownlint-restore --><|MERGE_RESOLUTION|>--- conflicted
+++ resolved
@@ -138,7 +138,33 @@
 
 Note: this workload calculates the number of iterations to create from the number of nodes and desired pods per node.  In order to keep the test scalable and performant, chunks of 1000 iterations will by broken into separate namespaces, using the config variable `iterationsPerNamespace`.
 
-<<<<<<< HEAD
+## Network Policy workloads
+
+With the help of [networkpolicy](https://kubernetes.io/docs/concepts/services-networking/network-policies/) object we can control traffic flow at the IP address or port level in Kubernetes. A networkpolicy can come in various shapes and sizes. Allow traffic from a specific namespace, Deny traffic from a specific pod IP, Deny all traffic, etc. Hence we have come up with a few test cases which try to cover most of them. They are as follows.
+
+### networkpolicy-multitenant
+
+- 500 namespaces
+- 20 pods in each namespace. Each pod acts as a server and a client
+- Default deny networkpolicy is applied first that blocks traffic to any test namespace
+- 3 network policies in each namespace that allows traffic from the same namespace and two other namespaces using namespace selectors
+
+### networkpolicy-matchlabels
+
+- 5 namespaces
+- 100 pods in each namespace. Each pod acts as a server and a client
+- Each pod with 2 labels and each label shared is by 5 pods
+- Default deny networkpolicy is applied first
+- Then for each unique label in a namespace we have a networkpolicy with that label as a podSelector which allows traffic from pods with some other randomly selected label. This translates to 40 networkpolicies/namespace
+
+### networkpolicy-matchexpressions
+
+- 5 namespaces
+- 25 pods in each namespace. Each pod acts as a server and a client
+- Each pod with 2 labels and each label shared is by 5 pods
+- Default deny networkpolicy is applied first
+- Then for each unique label in a namespace we have a networkpolicy with that label as a podSelector which allows traffic from pods which *don't* have some other randomly-selected label. This translates to 10 networkpolicies/namespace
+
 ## Index
 
 Just like the traditional kube-burner, ocp wrapper also has an indexing functionality which is exposed as `index` subcommand. 
@@ -160,40 +186,12 @@
   -h, --help                       help for index
 ```
 Please refer to [indexing](observability/indexing.md) section for better understanding on the functionality.
-=======
-## Network Policy workloads
-
-With the help of [networkpolicy](https://kubernetes.io/docs/concepts/services-networking/network-policies/) object we can control traffic flow at the IP address or port level in Kubernetes. A networkpolicy can come in various shapes and sizes. Allow traffic from a specific namespace, Deny traffic from a specific pod IP, Deny all traffic, etc. Hence we have come up with a few test cases which try to cover most of them. They are as follows.
-
-### networkpolicy-multitenant
-
-- 500 namespaces
-- 20 pods in each namespace. Each pod acts as a server and a client
-- Default deny networkpolicy is applied first that blocks traffic to any test namespace
-- 3 network policies in each namespace that allows traffic from the same namespace and two other namespaces using namespace selectors
-
-### networkpolicy-matchlabels
-
-- 5 namespaces
-- 100 pods in each namespace. Each pod acts as a server and a client
-- Each pod with 2 labels and each label shared is by 5 pods
-- Default deny networkpolicy is applied first
-- Then for each unique label in a namespace we have a networkpolicy with that label as a podSelector which allows traffic from pods with some other randomly selected label. This translates to 40 networkpolicies/namespace
-
-### networkpolicy-matchexpressions
-
-- 5 namespaces
-- 25 pods in each namespace. Each pod acts as a server and a client
-- Each pod with 2 labels and each label shared is by 5 pods
-- Default deny networkpolicy is applied first
-- Then for each unique label in a namespace we have a networkpolicy with that label as a podSelector which allows traffic from pods which *don't* have some other randomly-selected label. This translates to 10 networkpolicies/namespace
->>>>>>> a49c87f4
 
 ## Reporting mode
 
 This mode can be enabled with the flag `--reporting`. By enabling this mode kube-burner will create a metrics-profile and will index the [aggregated values of the defined timeseries](/kube-burner/metrics/observability/metrics/#aggregating-timeseries-into-a-single-document), and will index only the pod latency quantiles documents (`podLatencyQuantilesMeasurement`) rather than the full pod timeseries.
 
-This feature is very useful to avoid sending thousands of documents to the configured indexer, as only a few documents will be indexed per benchmark. The metrics profile used by this feature is defined in [metrics-report.yml](https://github.com/cloud-bulldozer/kube-burner/blob/master/cmd/kube-burner/ocp-config/metrics-report.yml))
+This feature is very useful to avoid sending thousands of documents to the configured indexer, as only a few documents will be indexed per benchmark. The metrics profile used by this feature is defined in [metrics-report.yml](https://github.com/cloud-bulldozer/kube-burner/blob/master/cmd/kube-burner/ocp-config/metrics-report.yml)
 
 ## Customizing workloads
 
