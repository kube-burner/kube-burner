--- conflicted
+++ resolved
@@ -165,7 +165,6 @@
 - Default deny networkpolicy is applied first
 - Then for each unique label in a namespace we have a networkpolicy with that label as a podSelector which allows traffic from pods which *don't* have some other randomly-selected label. This translates to 10 networkpolicies/namespace
 
-<<<<<<< HEAD
 ## Index
 
 Just like the traditional kube-burner, ocp wrapper also has an indexing functionality which is exposed as `index` subcommand. 
@@ -189,17 +188,12 @@
 Please refer to [indexing](observability/indexing.md) section for better understanding on the functionality.
 
 ## Reporting mode
-=======
+This feature is very useful to avoid sending thousands of documents to the configured indexer, as only a few documents will be indexed per benchmark. The metrics profile used by this feature is defined in [metrics-report.yml](https://github.com/cloud-bulldozer/kube-burner/blob/master/cmd/kube-burner/ocp-config/metrics-report.yml)
+
 ## Metrics-profile type
->>>>>>> 4940a9de
-
 By specifying `--profile-type`, kube-burner can use two different metrics profiles when scraping metrics from prometheus. By default is configured with `both`, meaning that it will use the regular metrics profiles bound to the workload in question and the reporting metrics profile.
 
-<<<<<<< HEAD
-This feature is very useful to avoid sending thousands of documents to the configured indexer, as only a few documents will be indexed per benchmark. The metrics profile used by this feature is defined in [metrics-report.yml](https://github.com/cloud-bulldozer/kube-burner/blob/master/cmd/kube-burner/ocp-config/metrics-report.yml)
-=======
 While when using the regular profiles ([metrics-aggregated](https://github.com/cloud-bulldozer/kube-burner/blob/master/cmd/kube-burner/ocp-config/metrics-aggregated.yml) or [metrics](https://github.com/cloud-bulldozer/kube-burner/blob/master/cmd/kube-burner/ocp-config/metrics.yml)), kube-burner scrapes and indexes metrics timeseries, the reporting one is a very useful profile to reduce the number of documents sent to the configured indexer. Thanks to the combination of aggregations and instant queries for prometheus metrics, and 4 summaries for pod latency measurements, only a few documents will be indexed per benchmark. This flag makes possible to specify one or both of these profiles indistinctly.
->>>>>>> 4940a9de
 
 ## Customizing workloads
 
