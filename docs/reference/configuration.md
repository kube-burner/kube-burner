--- conflicted
+++ resolved
@@ -26,16 +26,12 @@
 | `bearerToken`      | Bearer token to access the Prometheus endpoint                                                           | String        | ""         |
 | `metricsProfile`   | Path to the metrics profile configuration file                                                           | String         | ""         |
 | `metricsEndpoint`  | Path to the metrics endpoint configuration file containing a list of target endpoints, flag has precedence |  String     | "" |
-<<<<<<< HEAD
 | `GC`               | Garbage collect created namespaces                                                                       | Boolean        | false      |
+| `GCTimeout`               | Garbage collection timeout                                                                       | Duration        | 1h   |
 | `waitWhenFinished` | Wait for all pods to be running when all jobs are completed                                             | Boolean        | false      |
 
 !!! note 
     The precedence order to wait on resources is Global.waitWhenFinished > Jod.waitWhenFinished > Job.podWait
-=======
-| `gc`               | Garbage collect created namespaces                                                                       | Boolean        | false      |
-| `gcTimeout`               | Garbage collection timeout                                                                       | Duration        | 1h   |
->>>>>>> 34fb2a16
 
 kube-burner connects k8s clusters using the following methods in this order:
 
