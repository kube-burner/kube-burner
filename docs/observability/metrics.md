--- conflicted
+++ resolved
@@ -65,67 +65,10 @@
 !!! info
     These extra fields are especially useful at the time of identifying and representing the collected metrics.
 
-<<<<<<< HEAD
-## Using the elapsed variable
-
-There's a special go-template variable that can be used within the prometheus expressions of a metric profile, the variable `elapsed` is automatically populeted with the job duration duration, in seconds. This variable is specially useful in PromQL expressions using [aggregations over time functions](https://prometheus.io/docs/prometheus/latest/querying/functions/#aggregation_over_time) and combined with the `instant` flag.
-=======
-## Aggregating timeseries into a single document
-
-Kube-burner provides a mechanism to aggregate a Prometheus timeseries into a single value.
-The current supported aggregations are:
-
-- `avg`: Average value of the timeseries
-- `max`: Maximum value of the timeseries
-- `min`: Minimum value of the timeseries
-- `stdev`: Standard deviation of the timeseries values
-- `99`: 99th percentile of the timeseries values
-- `95`: 95th percentile of the timeseries values
-- `90`: 90th percentile of the timeseries values
-- `50`: 50th percentile of the timeseries values
-
-This feature is configured throughout the metrics-profile configuration file as follows:
-
-```yaml
-# Average and maximum CPU usage observed in all worker's kubelets processes
-- query: irate(process_cpu_seconds_total{service="kubelet",job="kubelet"}[2m]) and on (node) kube_node_role{role="worker"}
-  metricName: cpu-kubelet
-  aggregations: [avg, max]
-```
-
-The above configuration results in two documents:
-
-```json
-[
-  {
-    "uuid": "<UUID>",
-    "timestamp": "2023-06-12T23:18:49.285718843Z",
-    "value": 263544832,
-    "query": "irate(process_cpu_seconds_total{service=\"kubelet\",job=\"kubelet\"}[2m]) and on (node) kube_node_role{role=\"worker\"}",
-    "metricName": "cpu-kubelet",
-    "jobConfig": {
-      "truncated_job_configuration": "foobar"
-    },
-    "aggregation": "avg"
-  },
-  {
-    "uuid": "<UUID>",
-    "timestamp": "2023-06-12T23:18:49.285718843Z",
-    "value": 363543813,
-    "query": "irate(process_cpu_seconds_total{service=\"kubelet\",job=\"kubelet\"}[2m]) and on (node) kube_node_role{role=\"worker\"}",
-    "metricName": "cpu-kubelet",
-    "jobConfig": {
-      "truncated_job_configuration": "foobar"
-    },
-    "aggregation": "max"
-  }
-]
-```
 
 ## Using the elapsed variable
 
 There is a special go-template variable that can be used within the Prometheus expressions of a metric profile; the variable `elapsed` is automatically populated with the job duration duration, in minutes. This variable is especially useful in PromQL expressions using [aggregations over time functions](https://prometheus.io/docs/prometheus/latest/querying/functions/#aggregation_over_time).
->>>>>>> 137fc3c1
 
 For example, the following expression gets the top 3 datapoints with the average CPU usage kubelets processes in the cluster.
 
@@ -135,11 +78,7 @@
   instant: true
 ```
 
-<<<<<<< HEAD
 !!! info
     Note that in the [time-range:] notation, the colon specifies to get the values for the given duration
 
-Examples of metrics profiles can be found in the [examples directory](https://github.com/cloud-bulldozer/kube-burner/tree/master/examples/). There're are also ElasticSearch based grafana dashboards available in the same examples directory.
-=======
-Examples of metrics profiles can be found in the [examples directory](https://github.com/cloud-bulldozer/kube-burner/tree/master/examples/). There are also Elasticsearch based Grafana dashboards available in the same examples directory.
->>>>>>> 137fc3c1
+Examples of metrics profiles can be found in the [examples directory](https://github.com/cloud-bulldozer/kube-burner/tree/master/examples/). There are also Elasticsearch based Grafana dashboards available in the same examples directory.