#!/usr/bin/env bats
# vi: ft=bash
# shellcheck disable=SC2086,SC2164

load helpers.bash

setup_file() {
  cd ocp
  export BATS_TEST_TIMEOUT=600
  export ES_SERVER="https://search-perfscale-dev-chmf5l4sh66lvxbnadi4bznl3a.us-west-2.es.amazonaws.com"
  export ES_INDEX="kube-burner-ocp"
  trap print_events ERR
  setup-prometheus
}

setup() {
  export UUID; UUID=$(uuidgen)
  export COMMON_FLAGS="--es-server=${ES_SERVER} --es-index=${ES_INDEX} --alerting=true --uuid=${UUID} --qps=5 --burst=5"
}

teardown() {
  echo "Last bats run command: ${BATS_RUN_COMMAND} from $(pwd)"
  oc delete ns -l kube-burner-uuid="${UUID}" --ignore-not-found
}

teardown_file() {
  podman rm -f prometheus
}

@test "node-density with indexing" {
  run kube-burner ocp node-density --pods-per-node=75 --pod-ready-threshold=10s ${COMMON_FLAGS}
  [ "$status" -eq 0 ]
  run check_metric_value etcdVersion clusterMetadata jobSummary podLatencyMeasurement podLatencyQuantilesMeasurement
  [ "$status" -eq 0 ]
}

@test "node-density-heavy with indexing" {
  run kube-burner ocp node-density-heavy --pods-per-node=75 --uuid=abcd --local-indexing
  [ "$status" -eq 0 ]
  run check_file_list collected-metrics-abcd/etcdVersion.json collected-metrics-abcd/clusterMetadata.json collected-metrics-abcd/jobSummary-node-density-heavy.json collected-metrics-abcd/podLatencyMeasurement-node-density-heavy.json collected-metrics-abcd/podLatencyQuantilesMeasurement-node-density-heavy.json
  [ "$status" -eq 0 ]
}

@test "cluster-density with user metadata, indexing and churning" {
  run kube-burner ocp cluster-density --iterations=2 --churn-duration=1m --churn-delay=5s ${COMMON_FLAGS} --user-metadata=user-metadata.yml
  [ "$status" -eq 0 ]
  run check_metric_value etcdVersion clusterMetadata jobSummary podLatencyMeasurement podLatencyQuantilesMeasurement
  [ "$status" -eq 0 ]
}

@test "cluster-density" {
  run kube-burner ocp cluster-density --iterations=2 --churn=false --uuid=${UUID}
  [ "$status" -eq 0 ]
}

@test "cluster-density-ms for multiple endpoints case with indexing" {
  run kube-burner ocp cluster-density-ms --iterations=1 --churn=false --metrics-endpoint metrics-endpoints.yaml ${COMMON_FLAGS}
  [ "$status" -eq 0 ]
  run check_metric_value clusterMetadata jobSummary podLatencyMeasurement podLatencyQuantilesMeasurement
  [ "$status" -eq 0 ]
}

@test "cluster-density-v2 with reporting" {
  run kube-burner ocp cluster-density-v2 --iterations=2 --churn=false --reporting ${COMMON_FLAGS} 
  [ "$status" -eq 0 ]
  run check_metric_value cpu-kubelet clusterMetadata jobSummary podLatencyMeasurement podLatencyQuantilesMeasurement
  [ "$status" -eq 0 ]
}

@test "node-density-cni with gc=false and alerting=false" {
  # Disable gc and avoid metric indexing
  run kube-burner ocp node-density-cni --pods-per-node=75 --gc=false --uuid=${UUID} --alerting=false
  oc delete ns -l kube-burner-uuid=${UUID}
  trap - ERR
}

@test "cluster-density timeout check" {
  run kube-burner ocp cluster-density --iterations=1 --churn-duration=5m --timeout=1s
  [ "$status" -eq 2 ]
}

<<<<<<< HEAD
@test "index locally with cluster prometheus" {
  run kube-burner ocp index --uuid="${UUID}" --metrics-profile metrics-profile.yaml
  [ "$status" -eq 0 ]
}

@test "index with metrics-endpoints and sending metrics to ES" {
  run kube-burner ocp index --uuid="${UUID}" --metrics-endpoint metrics-endpoints.yaml --es-server=https://search-perfscale-dev-chmf5l4sh66lvxbnadi4bznl3a.us-west-2.es.amazonaws.com:443 --es-index=ripsaw-kube-burner
=======
@test "networkpolicy-multitenant" {
  run kube-burner ocp networkpolicy-multitenant --iterations 5  ${COMMON_FLAGS}
>>>>>>> a49c87f4
  [ "$status" -eq 0 ]
}<|MERGE_RESOLUTION|>--- conflicted
+++ resolved
@@ -79,7 +79,6 @@
   [ "$status" -eq 2 ]
 }
 
-<<<<<<< HEAD
 @test "index locally with cluster prometheus" {
   run kube-burner ocp index --uuid="${UUID}" --metrics-profile metrics-profile.yaml
   [ "$status" -eq 0 ]
@@ -87,9 +86,10 @@
 
 @test "index with metrics-endpoints and sending metrics to ES" {
   run kube-burner ocp index --uuid="${UUID}" --metrics-endpoint metrics-endpoints.yaml --es-server=https://search-perfscale-dev-chmf5l4sh66lvxbnadi4bznl3a.us-west-2.es.amazonaws.com:443 --es-index=ripsaw-kube-burner
-=======
+  [ "$status" -eq 0 ]
+}
+
 @test "networkpolicy-multitenant" {
   run kube-burner ocp networkpolicy-multitenant --iterations 5  ${COMMON_FLAGS}
->>>>>>> a49c87f4
   [ "$status" -eq 0 ]
 }