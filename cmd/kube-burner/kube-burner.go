--- conflicted
+++ resolved
@@ -80,13 +80,8 @@
 
 func initCmd() *cobra.Command {
 	var err error
-<<<<<<< HEAD
 	var url, metricsEndpoint, metricsProfile, alertProfile, configFile string
-	var username, password, uuid, token, configMap, namespace string
-=======
-	var url, metricsProfile, alertProfile, configFile string
 	var username, password, uuid, token, configMap, namespace, userMetadata string
->>>>>>> 9bac8176
 	var skipTLSVerify bool
 	var prometheusStep time.Duration
 	var timeout time.Duration
@@ -109,8 +104,6 @@
 				// We assume configFile is config.yml
 				configFile = "config.yml"
 			}
-<<<<<<< HEAD
-
 			metricsScraper := commons.ProcessMetricsScraperConfig(commons.MetricsScraperConfig{
 				ConfigFile:      configFile,
 				Password:        password,
@@ -124,47 +117,13 @@
 				Username:        username,
 				UUID:            uuid,
 			})
-
-			rc, err = burner.Run(metricsScraper.ConfigSpec, uuid, metricsScraper.PrometheusClients, metricsScraper.AlertMs, metricsScraper.Indexer, timeout)
-=======
-			configSpec, err := config.Parse(configFile, true)
-			if err != nil {
-				log.Fatal(err.Error())
-			}
-			if url == "" {
-				url = configSpec.GlobalConfig.PrometheusURL
-			}
-			if token == "" {
-				token = configSpec.GlobalConfig.BearerToken
-			}
-			if metricsProfile != "" {
-				configSpec.GlobalConfig.MetricsProfile = metricsProfile
-			}
-			if configSpec.GlobalConfig.IndexerConfig.Enabled {
-				indexer, err = indexers.NewIndexer(configSpec)
-				if err != nil {
-					log.Fatal(err.Error())
-				}
-			}
-			if url != "" {
-				prometheusClient, err = prometheus.NewPrometheusClient(configSpec, url, token, username, password, uuid, skipTLSVerify, prometheusStep, map[string]interface{}{})
-				if err != nil {
-					log.Fatal(err)
-				}
-				if alertProfile != "" {
-					if alertM, err = alerting.NewAlertManager(alertProfile, uuid, configSpec.GlobalConfig.IndexerConfig.DefaultIndex, indexer, prometheusClient); err != nil {
-						log.Fatalf("Error creating alert manager: %s", err)
-					}
-				}
-			}
 			if userMetadata != "" {
 				userMetadataContent, err = util.ReadUserMetadata(userMetadata)
 				if err != nil {
 					log.Fatalf("Error reading provided user metadata: %v", err)
 				}
 			}
-			rc, err = burner.Run(configSpec, uuid, prometheusClient, alertM, indexer, timeout, userMetadataContent)
->>>>>>> 9bac8176
+			rc, err = burner.Run(metricsScraper.ConfigSpec, uuid, metricsScraper.PrometheusClients, metricsScraper.AlertMs, metricsScraper.Indexer, timeout, userMetadataContent)
 			if err != nil {
 				log.Fatalf(err.Error())
 			}
@@ -235,7 +194,6 @@
 			log.Info("👋 Exiting kube-burner ", uuid)
 		},
 		Run: func(cmd *cobra.Command, args []string) {
-<<<<<<< HEAD
 			_ = commons.ProcessMetricsScraperConfig(commons.MetricsScraperConfig{
 				ConfigFile:      configFile,
 				Password:        password,
@@ -252,56 +210,6 @@
 				JobName:         jobName,
 				ActionIndex:     true,
 			})
-=======
-			userMetadataContent := make(map[string]interface{})
-			configSpec, err := config.Parse(configFile, false)
-			if err != nil {
-				log.Fatal(err.Error())
-			}
-			if configSpec.GlobalConfig.IndexerConfig.Enabled {
-				indexer, err = indexers.NewIndexer(configSpec)
-				if err != nil {
-					log.Fatal(err.Error())
-				}
-			}
-			if url == "" {
-				url = configSpec.GlobalConfig.PrometheusURL
-			}
-			if token == "" {
-				token = configSpec.GlobalConfig.BearerToken
-			}
-			if metricsProfile != "" {
-				configSpec.GlobalConfig.MetricsProfile = metricsProfile
-			}
-			if userMetadata != "" {
-				userMetadataContent, err = util.ReadUserMetadata(userMetadata)
-				if err != nil {
-					log.Fatalf("Error reading provided user metadata: %v", err)
-				}
-			}
-			p, err := prometheus.NewPrometheusClient(configSpec, url, token, username, password, uuid, skipTLSVerify, prometheusStep, userMetadataContent)
-			if err != nil {
-				log.Fatal(err)
-			}
-			startTime := time.Unix(start, 0)
-			endTime := time.Unix(end, 0)
-			log.Infof("Indexing metrics with UUID %s", uuid)
-			p.JobList = []prometheus.Job{{
-				Start: startTime,
-				End:   endTime,
-				Name:  jobName,
-			},
-			}
-			if err := p.ScrapeJobsMetrics(indexer); err != nil {
-				log.Error(err)
-			}
-			if configSpec.GlobalConfig.WriteToFile && configSpec.GlobalConfig.CreateTarball {
-				err = prometheus.CreateTarball(configSpec.GlobalConfig.MetricsDirectory)
-				if err != nil {
-					log.Fatal(err.Error())
-				}
-			}
->>>>>>> 9bac8176
 		},
 	}
 	cmd.Flags().StringVar(&uuid, "uuid", uid.NewV4().String(), "Benchmark UUID")
@@ -317,11 +225,7 @@
 	cmd.Flags().Int64VarP(&end, "end", "", time.Now().Unix(), "Epoch end time")
 	cmd.Flags().StringVarP(&configFile, "config", "c", "", "Config file path or URL")
 	cmd.Flags().StringVarP(&jobName, "job-name", "j", "kube-burner-indexing", "Indexing job name")
-<<<<<<< HEAD
-=======
 	cmd.Flags().StringVar(&userMetadata, "user-metadata", "", "User provided metadata file, in YAML format")
-	cmd.MarkFlagRequired("prometheus-url")
->>>>>>> 9bac8176
 	cmd.MarkFlagRequired("config")
 	cmd.MarkFlagsMutuallyExclusive("prometheus-url", "config")
 	cmd.Flags().SortFlags = false
