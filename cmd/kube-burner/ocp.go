// Copyright 2022 The Kube-burner Authors.
//
// Licensed under the Apache License, Version 2.0 (the "License");
// you may not use this file except in compliance with the License.
// You may obtain a copy of the License at
//
//      http://www.apache.org/licenses/LICENSE-2.0
//
// Unless required by applicable law or agreed to in writing, software
// distributed under the License is distributed on an "AS IS" BASIS,
// WITHOUT WARRANTIES OR CONDITIONS OF ANY KIND, either express or implied.
// See the License for the specific language governing permissions and
// limitations under the License.

package main

import (
	"embed"
	_ "embed"
	"fmt"
	"os"
	"strings"
	"time"

	log "github.com/cloud-bulldozer/kube-burner/log"
	"github.com/cloud-bulldozer/kube-burner/pkg/discovery"
	"github.com/cloud-bulldozer/kube-burner/pkg/workloads"
	uid "github.com/satori/go.uuid"
	"github.com/spf13/cobra"
)

//go:embed ocp-config/*
var OCPConfig embed.FS

func openShiftCmd() *cobra.Command {
	ocpCmd := &cobra.Command{
		Use:   "ocp",
		Short: "OpenShift wrapper",
		Long:  `This subcommand is meant to be used against OpenShift clusters and serve as a shortcut to trigger well-known workloads`,
	}
	var wh workloads.WorkloadHelper
	esServer := ocpCmd.PersistentFlags().String("es-server", "", "Elastic Search endpoint")
	esIndex := ocpCmd.PersistentFlags().String("es-index", "", "Elastic Search index")
	metricsEndpoint := ocpCmd.PersistentFlags().String("metrics-endpoint", "", "YAML file with a list of metric endpoints")
	alerting := ocpCmd.PersistentFlags().Bool("alerting", true, "Enable alerting")
	uuid := ocpCmd.PersistentFlags().String("uuid", uid.NewV4().String(), "Benchmark UUID")
	timeout := ocpCmd.PersistentFlags().Duration("timeout", 3*time.Hour, "Benchmark timeout")
	qps := ocpCmd.PersistentFlags().Int("qps", 20, "QPS")
	burst := ocpCmd.PersistentFlags().Int("burst", 20, "Burst")
	gc := ocpCmd.PersistentFlags().Bool("gc", true, "Garbage collect created namespaces")
	userMetadata := ocpCmd.PersistentFlags().String("user-metadata", "", "User provided metadata file, in YAML format")
	extract := ocpCmd.PersistentFlags().Bool("extract", false, "Extract workload in the current directory")
	ocpCmd.MarkFlagsRequiredTogether("es-server", "es-index")
	ocpCmd.PersistentPreRun = func(cmd *cobra.Command, args []string) {
		rootCmd.PersistentPreRun(cmd, args)
		indexing := *esServer != ""
		envVars := map[string]string{
			"ES_SERVER": strings.TrimSuffix(*esServer, "/"),
			"ES_INDEX":  *esIndex,
			"QPS":       fmt.Sprintf("%d", *qps),
			"BURST":     fmt.Sprintf("%d", *burst),
			"INDEXING":  fmt.Sprintf("%v", indexing),
			"GC":        fmt.Sprintf("%v", *gc),
		}
		discoveryAgent := discovery.NewDiscoveryAgent()
<<<<<<< HEAD
		wh = workloads.NewWorkloadHelper(envVars, *alerting, OCPConfig, discoveryAgent, indexing, *timeout, *metricsEndpoint)
=======
		wh = workloads.NewWorkloadHelper(envVars, *alerting, OCPConfig, discoveryAgent, indexing, *timeout, *userMetadata)
>>>>>>> 9bac8176
		wh.Metadata.UUID = *uuid
		if *extract {
			if err := wh.ExtractWorkload(cmd.Name(), workloads.MetricsProfileMap[cmd.Name()]); err != nil {
				log.Fatal(err)
			}
			os.Exit(0)
		}
		if *esServer != "" {
			err := wh.GatherMetadata()
			if err != nil {
				log.Fatal(err.Error())
			}
		}
		wh.SetKubeBurnerFlags()
	}
	ocpCmd.AddCommand(
		workloads.NewClusterDensity(&wh, "cluster-density"),
		workloads.NewClusterDensity(&wh, "cluster-density-v2"),
		workloads.NewNodeDensity(&wh),
		workloads.NewNodeDensityHeavy(&wh),
		workloads.NewNodeDensityCNI(&wh),
	)
	return ocpCmd
}<|MERGE_RESOLUTION|>--- conflicted
+++ resolved
@@ -63,11 +63,7 @@
 			"GC":        fmt.Sprintf("%v", *gc),
 		}
 		discoveryAgent := discovery.NewDiscoveryAgent()
-<<<<<<< HEAD
-		wh = workloads.NewWorkloadHelper(envVars, *alerting, OCPConfig, discoveryAgent, indexing, *timeout, *metricsEndpoint)
-=======
-		wh = workloads.NewWorkloadHelper(envVars, *alerting, OCPConfig, discoveryAgent, indexing, *timeout, *userMetadata)
->>>>>>> 9bac8176
+		wh = workloads.NewWorkloadHelper(envVars, *alerting, OCPConfig, discoveryAgent, indexing, *timeout, *metricsEndpoint, *userMetadata)
 		wh.Metadata.UUID = *uuid
 		if *extract {
 			if err := wh.ExtractWorkload(cmd.Name(), workloads.MetricsProfileMap[cmd.Name()]); err != nil {
