--- conflicted
+++ resolved
@@ -33,11 +33,7 @@
 	"github.com/kube-burner/kube-burner/pkg/measurements/types"
 	"github.com/kube-burner/kube-burner/pkg/measurements/util"
 	kutil "github.com/kube-burner/kube-burner/pkg/util"
-<<<<<<< HEAD
-	"github.com/kube-burner/kube-burner/pkg/watchers"
-=======
 	"github.com/kube-burner/kube-burner/pkg/util/fileutils"
->>>>>>> 0993af71
 	log "github.com/sirupsen/logrus"
 	corev1 "k8s.io/api/core/v1"
 	networkingv1 "k8s.io/api/networking/v1"
@@ -92,16 +88,6 @@
 
 type netpolLatency struct {
 	BaseMeasurement
-<<<<<<< HEAD
-	embedFS    *embed.FS
-	embedFSDir string
-
-	netpolWatcher    *watchers.Watcher
-	metrics          sync.Map
-	latencyQuantiles []interface{}
-	normLatencies    []interface{}
-=======
->>>>>>> 0993af71
 }
 
 type netpolMetric struct {
@@ -502,19 +488,6 @@
 	if len(connections) > 0 {
 		sendConnections()
 	}
-<<<<<<< HEAD
-	n.latencyQuantiles, n.normLatencies = nil, nil
-
-	// Create watchers to record network policy creation timestamp
-	log.Infof("Creating netpol latency watcher for %s", n.JobConfig.Name)
-	n.netpolWatcher = watchers.NewWatcher(
-		n.ClientSet.NetworkingV1().RESTClient().(*rest.RESTClient),
-		"netpolWatcher",
-		"networkpolicies",
-		corev1.NamespaceAll,
-		func(options *metav1.ListOptions) {
-			options.LabelSelector = fmt.Sprintf("kube-burner-uuid=%v", n.Uuid)
-=======
 
 	n.startMeasurement(
 		[]MeasurementWatcher{
@@ -527,7 +500,6 @@
 					AddFunc: n.handleCreateNetpol,
 				},
 			},
->>>>>>> 0993af71
 		},
 	)
 
