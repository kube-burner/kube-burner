--- conflicted
+++ resolved
@@ -106,12 +106,8 @@
 				MetricName: vmiLatencyMeasurement,
 				UUID:       globalCfg.UUID,
 				Metadata:   factory.metadata,
-<<<<<<< HEAD
+        JobName:    factory.jobConfig.Name,
 			})
-=======
-				JobName:    factory.jobConfig.Name,
-			}
->>>>>>> 57ae38cb
 		}
 	}
 }
