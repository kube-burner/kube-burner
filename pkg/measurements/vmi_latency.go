--- conflicted
+++ resolved
@@ -21,7 +21,6 @@
 
 	"github.com/kube-burner/kube-burner/pkg/config"
 	"github.com/kube-burner/kube-burner/pkg/measurements/types"
-	"github.com/kube-burner/kube-burner/pkg/watchers"
 	log "github.com/sirupsen/logrus"
 	corev1 "k8s.io/api/core/v1"
 	"k8s.io/apimachinery/pkg/labels"
@@ -89,16 +88,6 @@
 
 type vmiLatency struct {
 	BaseMeasurement
-<<<<<<< HEAD
-
-	vmWatcher        *watchers.Watcher
-	vmiWatcher       *watchers.Watcher
-	vmiPodWatcher    *watchers.Watcher
-	metrics          sync.Map
-	latencyQuantiles []interface{}
-	normLatencies    []interface{}
-=======
->>>>>>> 0993af71
 }
 
 type vmiLatencyMeasurementFactory struct {
@@ -273,60 +262,6 @@
 func (vmi *vmiLatency) Start(measurementWg *sync.WaitGroup) error {
 	defer measurementWg.Done()
 	restClient := newRESTClientWithRegisteredKubevirtResource(vmi.RestConfig)
-<<<<<<< HEAD
-	vmi.vmWatcher = watchers.NewWatcher(
-		restClient,
-		"vmWatcher",
-		"virtualmachines",
-		corev1.NamespaceAll,
-		func(options *metav1.ListOptions) {
-			options.LabelSelector = fmt.Sprintf("kube-burner-runid=%v", vmi.Runid)
-		},
-		nil,
-	)
-	vmi.vmWatcher.Informer.AddEventHandler(cache.ResourceEventHandlerFuncs{
-		AddFunc: vmi.handleCreateVM,
-		UpdateFunc: func(oldObj, newObj interface{}) {
-			vmi.handleUpdateVM(newObj)
-		},
-	})
-	if err := vmi.vmWatcher.StartAndCacheSync(); err != nil {
-		return fmt.Errorf("VMI Latency measurement error: %s", err)
-	}
-
-	log.Infof("Creating VMI latency watcher for %s", vmi.JobConfig.Name)
-	vmi.vmiWatcher = watchers.NewWatcher(
-		restClient,
-		"vmiWatcher",
-		"virtualmachineinstances",
-		corev1.NamespaceAll,
-		func(options *metav1.ListOptions) {
-			options.LabelSelector = fmt.Sprintf("kube-burner-runid=%v", vmi.Runid)
-		},
-		nil,
-	)
-	vmi.vmiWatcher.Informer.AddEventHandler(cache.ResourceEventHandlerFuncs{
-		AddFunc: vmi.handleCreateVMI,
-		UpdateFunc: func(oldObj, newObj interface{}) {
-			vmi.handleUpdateVMI(newObj)
-		},
-	})
-	if err := vmi.vmiWatcher.StartAndCacheSync(); err != nil {
-		return fmt.Errorf("VMI Latency measurement error: %s", err)
-	}
-
-	log.Infof("Creating VMI Pod latency watcher for %s", vmi.JobConfig.Name)
-	vmi.vmiPodWatcher = watchers.NewWatcher(
-		vmi.ClientSet.CoreV1().RESTClient().(*rest.RESTClient),
-		"podWatcher",
-		"pods",
-		corev1.NamespaceAll,
-		func(options *metav1.ListOptions) {
-			options.LabelSelector = labels.Set(
-				map[string]string{
-					"kubevirt.io":       "virt-launcher",
-					"kube-burner-runid": vmi.Runid,
-=======
 	vmi.startMeasurement(
 		[]MeasurementWatcher{
 			{
@@ -339,7 +274,6 @@
 					UpdateFunc: func(oldObj, newObj any) {
 						vmi.handleUpdateVM(newObj)
 					},
->>>>>>> 0993af71
 				},
 			},
 			{
