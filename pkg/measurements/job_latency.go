// Copyright 2025 The Kube-burner Authors.
//
// Licensed under the Apache License, Version 2.0 (the "License");
// you may not use this file except in compliance with the License.
// You may obtain a copy of the License at
//
//      http://www.apache.org/licenses/LICENSE-2.0
//
// Unless required by applicable law or agreed to in writing, software
// distributed under the License is distributed on an "AS IS" BASIS,
// WITHOUT WARRANTIES OR CONDITIONS OF ANY KIND, either express or implied.
// See the License for the specific language governing permissions and
// limitations under the License.

package measurements

import (
	"context"
	"fmt"
	"strings"
	"sync"
	"time"

	"github.com/kube-burner/kube-burner/pkg/config"
	"github.com/kube-burner/kube-burner/pkg/measurements/types"
	"github.com/kube-burner/kube-burner/pkg/watchers"
	log "github.com/sirupsen/logrus"
	batchv1 "k8s.io/api/batch/v1"
	corev1 "k8s.io/api/core/v1"
	metav1 "k8s.io/apimachinery/pkg/apis/meta/v1"
	"k8s.io/apimachinery/pkg/labels"
	"k8s.io/client-go/kubernetes"
	"k8s.io/client-go/rest"
	"k8s.io/client-go/tools/cache"
)

const (
	jobStartTimeMeasurement        = "StartTime"
	jobLatencyMeasurement          = "jobLatencyMeasurement"
	jobLatencyQuantilesMeasurement = "jobLatencyQuantilesMeasurement"
)

var (
	supportedJobConditions = map[string]struct{}{
		string(batchv1.JobComplete): {},
	}
)

type jobMetric struct {
	Timestamp         time.Time `json:"timestamp"`
	startTime         time.Time
	jobComplete       time.Time
	StartTimeLatency  int    `json:"startTimeLatency"`
	CompletionLatency int    `json:"completionLatency"`
	MetricName        string `json:"metricName"`
	UUID              string `json:"uuid"`
	JobName           string `json:"jobName,omitempty"`
	JobIteration      int    `json:"jobIteration"`
	Replica           int    `json:"replica"`
	Namespace         string `json:"namespace"`
	Name              string `json:"k8sJobName"`
	Metadata          any    `json:"metadata,omitempty"`
}

type jobLatency struct {
	BaseMeasurement
<<<<<<< HEAD
	watcher          *watchers.Watcher
	metrics          sync.Map
	latencyQuantiles []any
	normLatencies    []any
=======
>>>>>>> 0993af71
}

type jobLatencyMeasurementFactory struct {
	BaseMeasurementFactory
}

func newJobLatencyMeasurementFactory(configSpec config.Spec, measurement types.Measurement, metadata map[string]any) (MeasurementFactory, error) {
	if err := verifyMeasurementConfig(measurement, supportedJobConditions); err != nil {
		return nil, err
	}
	return jobLatencyMeasurementFactory{
		BaseMeasurementFactory: NewBaseMeasurementFactory(configSpec, measurement, metadata),
	}, nil
}

func (jlmf jobLatencyMeasurementFactory) NewMeasurement(jobConfig *config.Job, clientSet kubernetes.Interface, restConfig *rest.Config) Measurement {
	return &jobLatency{
		BaseMeasurement: jlmf.NewBaseLatency(jobConfig, clientSet, restConfig, jobLatencyMeasurement, jobLatencyQuantilesMeasurement),
	}
}

func (j *jobLatency) handleCreateJob(obj any) {
	job := obj.(*batchv1.Job)
	jobLabels := job.GetLabels()
	j.metrics.LoadOrStore(string(job.UID), jobMetric{
		Timestamp:    job.CreationTimestamp.Time.UTC(),
		Namespace:    job.Namespace,
		Name:         job.Name,
		MetricName:   jobLatencyMeasurement,
		UUID:         j.Uuid,
		JobName:      j.JobConfig.Name,
		Metadata:     j.Metadata,
		JobIteration: getIntFromLabels(jobLabels, config.KubeBurnerLabelJobIteration),
		Replica:      getIntFromLabels(jobLabels, config.KubeBurnerLabelReplica),
	})
}

func (j *jobLatency) handleUpdateJob(obj any) {
	job := obj.(*batchv1.Job)
	if value, exists := j.metrics.Load(string(job.UID)); exists {
		jm := value.(jobMetric)
		if jm.jobComplete.IsZero() {
			for _, c := range job.Status.Conditions {
				if c.Status == corev1.ConditionTrue {
					switch c.Type {
					case batchv1.JobComplete:
						jm.startTime = job.Status.StartTime.Time
						jm.jobComplete = c.LastTransitionTime.Time.UTC()
					}
				}
			}
			j.metrics.Store(string(job.UID), jm)
		}
	}
}

// start jobLatency measurement
func (j *jobLatency) Start(measurementWg *sync.WaitGroup) error {
	defer measurementWg.Done()
<<<<<<< HEAD
	j.metrics = sync.Map{}
	log.Infof("Creating Job latency watcher for %s", j.JobConfig.Name)
	j.watcher = watchers.NewWatcher(
		j.ClientSet.BatchV1().RESTClient().(*rest.RESTClient),
		"jobWatcher",
		"jobs",
		corev1.NamespaceAll,
		func(options *metav1.ListOptions) {
			options.LabelSelector = fmt.Sprintf("kube-burner-runid=%v", j.Runid)
=======
	j.startMeasurement(
		[]MeasurementWatcher{
			{
				restClient:    j.ClientSet.BatchV1().RESTClient().(*rest.RESTClient),
				name:          "jobWatcher",
				resource:      "jobs",
				labelSelector: fmt.Sprintf("kube-burner-runid=%v", j.Runid),
				handlers: &cache.ResourceEventHandlerFuncs{
					AddFunc: j.handleCreateJob,
					UpdateFunc: func(oldObj, newObj any) {
						j.handleUpdateJob(newObj)
					},
				},
			},
>>>>>>> 0993af71
		},
	)
	return nil
}

// collects job measurements triggered in the past
func (j *jobLatency) Collect(measurementWg *sync.WaitGroup) {
	defer measurementWg.Done()
	var jobs []batchv1.Job
	labelSelector := labels.SelectorFromSet(j.JobConfig.NamespaceLabels)
	options := metav1.ListOptions{
		LabelSelector: labelSelector.String(),
	}
	namespaces := strings.Split(j.JobConfig.Namespace, ",")
	for _, namespace := range namespaces {
		jobList, err := j.ClientSet.BatchV1().Jobs(namespace).List(context.TODO(), options)
		if err != nil {
			log.Errorf("error listing jobs in namespace %s: %v", namespace, err)
		}
		jobs = append(jobs, jobList.Items...)
	}
	j.metrics = sync.Map{}
	for _, job := range jobs {
		var startTime, completed time.Time
		for _, c := range job.Status.Conditions {
			switch c.Type {
			case batchv1.JobComplete:
				startTime = job.Status.StartTime.Time.UTC()
				completed = c.LastTransitionTime.Time.UTC()
			}
		}
		j.metrics.Store(string(job.UID), jobMetric{
			Timestamp:   job.Status.StartTime.Time.UTC(),
			Namespace:   job.Namespace,
			Name:        job.Name,
			MetricName:  jobLatencyMeasurement,
			UUID:        j.Uuid,
			jobComplete: completed,
			startTime:   startTime,
			JobName:     j.JobConfig.Name,
		})
	}
}

// Stop stops jobLatency measurement
func (j *jobLatency) Stop() error {
	return j.stopMeasurement(j.normalizeMetrics, j.getLatency)
}

func (j *jobLatency) GetMetrics() *sync.Map {
	return &j.metrics
}

func (j *jobLatency) normalizeMetrics() float64 {
	j.metrics.Range(func(key, value any) bool {
		m := value.(jobMetric)
		// If a job does not reach the Complete state (this timestamp isn't set), we skip that job
		if m.jobComplete.IsZero() {
			log.Tracef("Job %v latency ignored as it did not reach Ready state", m.Name)
			return true
		}
		m.StartTimeLatency = int(m.startTime.Sub(m.Timestamp).Milliseconds())
		if m.StartTimeLatency < 0 {
			log.Tracef("StartTimeLatency for job %v falling under negative case. So explicitly setting it to 0", m.Name)
			m.StartTimeLatency = 0
		}
		m.CompletionLatency = int(m.jobComplete.Sub(m.Timestamp).Milliseconds())
		j.normLatencies = append(j.normLatencies, m)
		return true
	})
	return 0
}

func (j *jobLatency) getLatency(normLatency any) map[string]float64 {
	jobMetric := normLatency.(jobMetric)
	return map[string]float64{
		jobStartTimeMeasurement:     float64(jobMetric.StartTimeLatency),
		string(batchv1.JobComplete): float64(jobMetric.CompletionLatency),
	}
}<|MERGE_RESOLUTION|>--- conflicted
+++ resolved
@@ -23,7 +23,6 @@
 
 	"github.com/kube-burner/kube-burner/pkg/config"
 	"github.com/kube-burner/kube-burner/pkg/measurements/types"
-	"github.com/kube-burner/kube-burner/pkg/watchers"
 	log "github.com/sirupsen/logrus"
 	batchv1 "k8s.io/api/batch/v1"
 	corev1 "k8s.io/api/core/v1"
@@ -64,13 +63,6 @@
 
 type jobLatency struct {
 	BaseMeasurement
-<<<<<<< HEAD
-	watcher          *watchers.Watcher
-	metrics          sync.Map
-	latencyQuantiles []any
-	normLatencies    []any
-=======
->>>>>>> 0993af71
 }
 
 type jobLatencyMeasurementFactory struct {
@@ -130,17 +122,6 @@
 // start jobLatency measurement
 func (j *jobLatency) Start(measurementWg *sync.WaitGroup) error {
 	defer measurementWg.Done()
-<<<<<<< HEAD
-	j.metrics = sync.Map{}
-	log.Infof("Creating Job latency watcher for %s", j.JobConfig.Name)
-	j.watcher = watchers.NewWatcher(
-		j.ClientSet.BatchV1().RESTClient().(*rest.RESTClient),
-		"jobWatcher",
-		"jobs",
-		corev1.NamespaceAll,
-		func(options *metav1.ListOptions) {
-			options.LabelSelector = fmt.Sprintf("kube-burner-runid=%v", j.Runid)
-=======
 	j.startMeasurement(
 		[]MeasurementWatcher{
 			{
@@ -155,7 +136,6 @@
 					},
 				},
 			},
->>>>>>> 0993af71
 		},
 	)
 	return nil
