--- conflicted
+++ resolved
@@ -23,7 +23,6 @@
 
 	"github.com/kube-burner/kube-burner/pkg/config"
 	"github.com/kube-burner/kube-burner/pkg/measurements/types"
-	"github.com/kube-burner/kube-burner/pkg/watchers"
 	log "github.com/sirupsen/logrus"
 	corev1 "k8s.io/api/core/v1"
 	metav1 "k8s.io/apimachinery/pkg/apis/meta/v1"
@@ -72,14 +71,6 @@
 
 type podLatency struct {
 	BaseMeasurement
-<<<<<<< HEAD
-
-	watcher          *watchers.Watcher
-	metrics          sync.Map
-	latencyQuantiles []interface{}
-	normLatencies    []interface{}
-=======
->>>>>>> 0993af71
 }
 
 type podLatencyMeasurementFactory struct {
@@ -157,17 +148,6 @@
 // start podLatency measurement
 func (p *podLatency) Start(measurementWg *sync.WaitGroup) error {
 	defer measurementWg.Done()
-<<<<<<< HEAD
-	p.metrics = sync.Map{}
-	log.Infof("Creating Pod latency watcher for %s", p.JobConfig.Name)
-	p.watcher = watchers.NewWatcher(
-		p.ClientSet.CoreV1().RESTClient().(*rest.RESTClient),
-		"podWatcher",
-		"pods",
-		corev1.NamespaceAll,
-		func(options *metav1.ListOptions) {
-			options.LabelSelector = fmt.Sprintf("kube-burner-runid=%v", p.Runid)
-=======
 	p.startMeasurement(
 		[]MeasurementWatcher{
 			{
@@ -182,7 +162,6 @@
 					},
 				},
 			},
->>>>>>> 0993af71
 		},
 	)
 	return nil
