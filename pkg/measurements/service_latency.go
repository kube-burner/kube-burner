--- conflicted
+++ resolved
@@ -25,7 +25,6 @@
 	"github.com/kube-burner/kube-burner/pkg/measurements/types"
 	"github.com/kube-burner/kube-burner/pkg/measurements/util"
 	kutil "github.com/kube-burner/kube-burner/pkg/util"
-	"github.com/kube-burner/kube-burner/pkg/watchers"
 	log "github.com/sirupsen/logrus"
 	corev1 "k8s.io/api/core/v1"
 	"k8s.io/apimachinery/pkg/util/wait"
@@ -43,18 +42,8 @@
 type serviceLatency struct {
 	BaseMeasurement
 
-<<<<<<< HEAD
-	svcWatcher       *watchers.Watcher
-	epWatcher        *watchers.Watcher
-	epLister         lcorev1.EndpointsLister
-	svcLister        lcorev1.ServiceLister
-	metrics          sync.Map
-	latencyQuantiles []interface{}
-	normLatencies    []interface{}
-=======
 	epLister  lcorev1.EndpointsLister
 	svcLister lcorev1.ServiceLister
->>>>>>> 0993af71
 }
 
 type svcMetric struct {
@@ -177,16 +166,6 @@
 	if err != nil {
 		return err
 	}
-<<<<<<< HEAD
-	log.Infof("Creating service latency watcher for %s", s.JobConfig.Name)
-	s.svcWatcher = watchers.NewWatcher(
-		s.ClientSet.CoreV1().RESTClient().(*rest.RESTClient),
-		"svcWatcher",
-		"services",
-		corev1.NamespaceAll,
-		func(options *metav1.ListOptions) {
-			options.LabelSelector = fmt.Sprintf("kube-burner-runid=%v", s.Runid)
-=======
 	s.startMeasurement(
 		[]MeasurementWatcher{
 			{
@@ -205,34 +184,10 @@
 				labelSelector: "",
 				handlers:      nil,
 			},
->>>>>>> 0993af71
 		},
 	)
-<<<<<<< HEAD
-	s.svcWatcher.Informer.AddEventHandler(cache.ResourceEventHandlerFuncs{
-		AddFunc: s.handleCreateSvc,
-	})
-	s.epWatcher = watchers.NewWatcher(
-		s.ClientSet.CoreV1().RESTClient().(*rest.RESTClient),
-		"epWatcher",
-		"endpoints",
-		corev1.NamespaceAll,
-		func(options *metav1.ListOptions) {},
-		cache.Indexers{},
-	)
-	// Use an endpoints lister to reduce and optimize API interactions in waitForEndpoints
-	s.svcLister = lcorev1.NewServiceLister(s.svcWatcher.Informer.GetIndexer())
-	s.epLister = lcorev1.NewEndpointsLister(s.epWatcher.Informer.GetIndexer())
-	if err := s.svcWatcher.StartAndCacheSync(); err != nil {
-		log.Errorf("Service Latency measurement error: %s", err)
-	}
-	if err := s.epWatcher.StartAndCacheSync(); err != nil {
-		log.Errorf("Service Latency measurement error: %s", err)
-	}
-=======
 	s.svcLister = lcorev1.NewServiceLister(s.watchers[0].Informer.GetIndexer())
 	s.epLister = lcorev1.NewEndpointsLister(s.watchers[1].Informer.GetIndexer())
->>>>>>> 0993af71
 	return nil
 }
 
