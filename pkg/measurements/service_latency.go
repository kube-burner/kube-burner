// Copyright 2023 The Kube-burner Authors.
//
// Licensed under the Apache License, Version 2.0 (the "License");
// you may not use this file except in compliance with the License.
// You may obtain a copy of the License at
//
//      http://www.apache.org/licenses/LICENSE-2.0
//
// Unless required by applicable law or agreed to in writing, software
// distributed under the License is distributed on an "AS IS" BASIS,
// WITHOUT WARRANTIES OR CONDITIONS OF ANY KIND, either express or implied.
// See the License for the specific language governing permissions and
// limitations under the License.

package measurements

import (
	"context"
	"fmt"
	"sync"
	"time"

	"github.com/cloud-bulldozer/go-commons/indexers"
	"github.com/kube-burner/kube-burner/pkg/measurements/metrics"
	"github.com/kube-burner/kube-burner/pkg/measurements/types"
	"github.com/kube-burner/kube-burner/pkg/measurements/util"
	kutil "github.com/kube-burner/kube-burner/pkg/util"
	log "github.com/sirupsen/logrus"
	corev1 "k8s.io/api/core/v1"
	"k8s.io/apimachinery/pkg/api/errors"
	metav1 "k8s.io/apimachinery/pkg/apis/meta/v1"
	"k8s.io/apimachinery/pkg/util/wait"
	lcorev1 "k8s.io/client-go/listers/core/v1"
	"k8s.io/client-go/rest"
	"k8s.io/client-go/tools/cache"
)

const (
	svcLatencyMeasurement          = "svcLatencyMeasurement"
	svcLatencyQuantilesMeasurement = "svcLatencyQuantilesMeasurement"
)

type serviceLatency struct {
	config           types.Measurement
	svcWatcher       *metrics.Watcher
	epWatcher        *metrics.Watcher
	epLister         lcorev1.EndpointsLister
	svcLister        lcorev1.ServiceLister
	metrics          sync.Map
	latencyQuantiles []interface{}
	normLatencies    []interface{}
}

type svcMetric struct {
	Timestamp         time.Time          `json:"timestamp"`
	IPAssignedLatency time.Duration      `json:"ipAssigned,omitempty"`
	ReadyLatency      time.Duration      `json:"ready"`
	MetricName        string             `json:"metricName"`
	UUID              string             `json:"uuid"`
	Namespace         string             `json:"namespace"`
	Name              string             `json:"service"`
	Metadata          interface{}        `json:"metadata,omitempty"`
	ServiceType       corev1.ServiceType `json:"type"`
	JobName           string             `json:"jobName,omitempty"`
}

func init() {
	measurementMap["serviceLatency"] = &serviceLatency{
		metrics: sync.Map{},
	}
}

func deployAssets() error {
	var err error
	if err = kutil.CreateNamespace(factory.clientSet, types.SvcLatencyNs, nil, nil); err != nil {
		return err
	}
	if _, err = factory.clientSet.CoreV1().Pods(types.SvcLatencyNs).Create(context.TODO(), types.SvcLatencyCheckerPod, metav1.CreateOptions{}); err != nil {
		if errors.IsAlreadyExists(err) {
			log.Warn(err)
		} else {
			return err
		}
	}
	err = wait.PollUntilContextCancel(context.TODO(), 100*time.Millisecond, true, func(ctx context.Context) (done bool, err error) {
		pod, err := factory.clientSet.CoreV1().Pods(types.SvcLatencyNs).Get(context.TODO(), types.SvcLatencyCheckerPod.Name, metav1.GetOptions{})
		if err != nil {
			return true, err
		}
		if pod.Status.Phase != corev1.PodRunning {
			return false, nil
		}
		return true, nil
	})
	return err
}

func (s *serviceLatency) handleCreateSvc(obj interface{}) {
	// TODO Magic annotation to skip service
	svc := obj.(*corev1.Service)
	if annotation, ok := svc.Annotations["kube-burner.io/service-latency"]; ok {
		if annotation == "false" {
			log.Debugf("Annotation found, discarding service %v/%v", svc.Namespace, svc.Name)
		}
	}
	log.Debugf("Handling service: %v/%v", svc.Namespace, svc.Name)
	go func(svc *corev1.Service) {
		var ips []string
		var port int32
		var ipAssignedLatency time.Duration
		now := time.Now()
		// If service is loadbalancer first wait for the IP assignment
		if svc.Spec.Type == corev1.ServiceTypeLoadBalancer {
			if err := s.waitForIngress(svc); err != nil {
				log.Fatal(err)
			}
			ipAssignedLatency = time.Since(now)
		}
		if err := s.waitForEndpoints(svc); err != nil {
			log.Fatal(err)
		}
		endpointsReadyTs := time.Now().UTC()
		log.Debugf("Endpoints %v/%v ready", svc.Namespace, svc.Name)
		svcLatencyChecker, err := util.NewSvcLatencyChecker(factory.clientSet, *factory.restConfig)
		if err != nil {
			log.Error(err)
		}
		for _, specPort := range svc.Spec.Ports {
			if specPort.Protocol == corev1.ProtocolTCP { // Support TCP protocol
				switch svc.Spec.Type {
				case corev1.ServiceTypeClusterIP:
					ips = svc.Spec.ClusterIPs
					port = specPort.Port
				case corev1.ServiceTypeNodePort:
					ips = []string{svcLatencyChecker.Pod.Status.HostIP}
					port = specPort.NodePort
				case corev1.ServiceTypeLoadBalancer:
					for _, ingress := range svc.Status.LoadBalancer.Ingress {
						if ingress.IP != "" {
							ips = append(ips, ingress.Hostname)
						} else {
							ips = append(ips, ingress.IP)
						}
					}
					port = specPort.Port
				default:
					log.Warnf("Service type %v not supported, skipping", svc.Spec.Type)
					return
				}
				for _, ip := range ips {
					err = svcLatencyChecker.Ping(ip, port, s.config.ServiceTimeout)
					if err != nil {
						log.Error(err)
						return
					}
				}
			}
		}
		svcLatency := time.Since(endpointsReadyTs)
		log.Debugf("Service %v/%v latency was: %vms", svc.Namespace, svc.Name, svcLatency.Milliseconds())
		s.metrics.Store(string(svc.UID), svcMetric{
			Name:              svc.Name,
			Namespace:         svc.Namespace,
			Timestamp:         svc.CreationTimestamp.Time.UTC(),
			MetricName:        svcLatencyMeasurement,
			ServiceType:       svc.Spec.Type,
			ReadyLatency:      svcLatency,
			UUID:              globalCfg.UUID,
			Metadata:          factory.metadata,
			IPAssignedLatency: ipAssignedLatency,
<<<<<<< HEAD
		})
=======
			JobName:           factory.jobConfig.Name,
		}
		s.metricLock.Unlock()
>>>>>>> 57ae38cb
	}(svc)
}

func (s *serviceLatency) setConfig(cfg types.Measurement) {
	s.config = cfg
}

func (s *serviceLatency) validateConfig() error {
	if s.config.ServiceTimeout == 0 {
		return fmt.Errorf("svcTimeout cannot be 0")
	}
	return nil
}

// start service latency measurement
func (s *serviceLatency) start(measurementWg *sync.WaitGroup) error {
	// Reset latency slices, required in multi-job benchmarks
	s.latencyQuantiles, s.normLatencies = nil, nil
	defer measurementWg.Done()
	if err := deployAssets(); err != nil {
		log.Fatal(err)
		return err
	}
	log.Infof("Creating service latency watcher for %s", factory.jobConfig.Name)
	s.svcWatcher = metrics.NewWatcher(
		factory.clientSet.CoreV1().RESTClient().(*rest.RESTClient),
		"svcWatcher",
		"services",
		corev1.NamespaceAll,
		func(options *metav1.ListOptions) {
			options.LabelSelector = fmt.Sprintf("kube-burner-runid=%v", globalCfg.RUNID)
		},
		cache.Indexers{},
	)
	s.svcWatcher.Informer.AddEventHandler(cache.ResourceEventHandlerFuncs{
		AddFunc: s.handleCreateSvc,
	})
	s.epWatcher = metrics.NewWatcher(
		factory.clientSet.CoreV1().RESTClient().(*rest.RESTClient),
		"epWatcher",
		"endpoints",
		corev1.NamespaceAll,
		func(options *metav1.ListOptions) {},
		cache.Indexers{},
	)
	// Use an endpoints lister to reduce and optimize API interactions in waitForEndpoints
	s.svcLister = lcorev1.NewServiceLister(s.svcWatcher.Informer.GetIndexer())
	s.epLister = lcorev1.NewEndpointsLister(s.epWatcher.Informer.GetIndexer())
	if err := s.svcWatcher.StartAndCacheSync(); err != nil {
		log.Errorf("Service Latency measurement error: %s", err)
	}
	if err := s.epWatcher.StartAndCacheSync(); err != nil {
		log.Errorf("Service Latency measurement error: %s", err)
	}
	return nil
}

func (s *serviceLatency) stop() error {
	// 5 minutes should be more than enough to cleanup this namespace
	ctx, cancel := context.WithTimeout(context.Background(), 5*time.Minute)
	defer func() {
		cancel()
		s.svcWatcher.StopWatcher()
		s.epWatcher.StopWatcher()
	}()
	kutil.CleanupNamespaces(ctx, factory.clientSet, fmt.Sprintf("kubernetes.io/metadata.name=%s", types.SvcLatencyNs))
	s.normalizeMetrics()
	for _, q := range s.latencyQuantiles {
		pq := q.(metrics.LatencyQuantiles)
		// Divide nanoseconds by 1e6 to get milliseconds
		log.Infof("%s: %s 50th: %dms 99th: %dms max: %dms avg: %dms", factory.jobConfig.Name, pq.QuantileName, pq.P50/1e6, pq.P99/1e6, pq.Max/1e6, pq.Avg/1e6)
	}
	return nil
}

func (s *serviceLatency) normalizeMetrics() {
	var latencies []float64
	var ipAssignedLatencies []float64
	sLen := 0
	s.metrics.Range(func(key, value interface{}) bool {
		sLen++
		metric := value.(svcMetric)
		latencies = append(latencies, float64(metric.ReadyLatency))
		s.normLatencies = append(s.normLatencies, metric)
		if metric.IPAssignedLatency != 0 {
			ipAssignedLatencies = append(ipAssignedLatencies, float64(metric.IPAssignedLatency))
		}
		return true
	})
	calcSummary := func(name string, inputLatencies []float64) metrics.LatencyQuantiles {
		latencySummary := metrics.NewLatencySummary(inputLatencies, name)
		latencySummary.UUID = globalCfg.UUID
		latencySummary.Timestamp = time.Now().UTC()
		latencySummary.Metadata = factory.metadata
		latencySummary.MetricName = svcLatencyQuantilesMeasurement
		latencySummary.JobName = factory.jobConfig.Name
		return latencySummary
	}
	if sLen > 0 {
		s.latencyQuantiles = append(s.latencyQuantiles, calcSummary("Ready", latencies))
	}
	if len(ipAssignedLatencies) > 0 {
		s.latencyQuantiles = append(s.latencyQuantiles, calcSummary("IPAssigned", ipAssignedLatencies))
	}
}

func (s *serviceLatency) index(jobName string, indexerList map[string]indexers.Indexer) {
	metricMap := map[string][]interface{}{
		svcLatencyMeasurement:          s.normLatencies,
		svcLatencyQuantilesMeasurement: s.latencyQuantiles,
	}
	indexLatencyMeasurement(s.config, jobName, metricMap, indexerList)
}

func (s *serviceLatency) waitForEndpoints(svc *corev1.Service) error {
	err := wait.PollUntilContextCancel(context.TODO(), 100*time.Millisecond, true, func(ctx context.Context) (done bool, err error) {
		endpoints, err := s.epLister.Endpoints(svc.Namespace).Get(svc.Name)
		if err != nil {
			return false, nil
		}
		for _, subset := range endpoints.Subsets {
			if len(subset.Addresses) > 0 {
				return true, nil
			}
		}
		return false, nil
	})
	return err
}

func (s *serviceLatency) waitForIngress(svc *corev1.Service) error {
	err := wait.PollUntilContextCancel(context.TODO(), 100*time.Millisecond, true, func(ctx context.Context) (done bool, err error) {
		svc, err := s.svcLister.Services(svc.Namespace).Get(svc.Name)
		if err != nil {
			return false, nil
		}
		if len(svc.Status.LoadBalancer.Ingress) > 0 {
			return true, nil
		}
		return false, nil
	})
	return err
}

func (s *serviceLatency) collect(measurementWg *sync.WaitGroup) {
	defer measurementWg.Done()
}<|MERGE_RESOLUTION|>--- conflicted
+++ resolved
@@ -168,13 +168,8 @@
 			UUID:              globalCfg.UUID,
 			Metadata:          factory.metadata,
 			IPAssignedLatency: ipAssignedLatency,
-<<<<<<< HEAD
+      JobName:           factory.jobConfig.Name,
 		})
-=======
-			JobName:           factory.jobConfig.Name,
-		}
-		s.metricLock.Unlock()
->>>>>>> 57ae38cb
 	}(svc)
 }
 
