--- conflicted
+++ resolved
@@ -21,7 +21,6 @@
 
 	"github.com/kube-burner/kube-burner/pkg/config"
 	"github.com/kube-burner/kube-burner/pkg/measurements/types"
-	"github.com/kube-burner/kube-burner/pkg/watchers"
 	log "github.com/sirupsen/logrus"
 	corev1 "k8s.io/api/core/v1"
 	metav1 "k8s.io/apimachinery/pkg/apis/meta/v1"
@@ -64,14 +63,6 @@
 
 type nodeLatency struct {
 	BaseMeasurement
-<<<<<<< HEAD
-
-	watcher          *watchers.Watcher
-	metrics          sync.Map
-	latencyQuantiles []interface{}
-	normLatencies    []interface{}
-=======
->>>>>>> 0993af71
 }
 
 type nodeLatencyMeasurementFactory struct {
@@ -143,15 +134,6 @@
 	wg.Add(1)
 	n.Collect(&wg)
 	wg.Wait()
-<<<<<<< HEAD
-	log.Infof("Creating Node latency watcher for %s", n.JobConfig.Name)
-	n.watcher = watchers.NewWatcher(
-		n.ClientSet.CoreV1().RESTClient().(*rest.RESTClient),
-		"nodeWatcher",
-		"nodes",
-		corev1.NamespaceAll,
-		func(options *metav1.ListOptions) {
-=======
 	n.startMeasurement(
 		[]MeasurementWatcher{
 			{
@@ -166,7 +148,6 @@
 					},
 				},
 			},
->>>>>>> 0993af71
 		},
 	)
 	return nil
