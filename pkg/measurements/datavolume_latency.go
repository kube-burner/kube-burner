--- conflicted
+++ resolved
@@ -33,7 +33,6 @@
 
 	"github.com/kube-burner/kube-burner/pkg/config"
 	"github.com/kube-burner/kube-burner/pkg/measurements/types"
-	"github.com/kube-burner/kube-burner/pkg/watchers"
 )
 
 const (
@@ -73,14 +72,6 @@
 
 type dvLatency struct {
 	BaseMeasurement
-<<<<<<< HEAD
-
-	watcher          *watchers.Watcher
-	metrics          sync.Map
-	latencyQuantiles []interface{}
-	normLatencies    []interface{}
-=======
->>>>>>> 0993af71
 }
 
 type dvLatencyMeasurementFactory struct {
@@ -163,19 +154,6 @@
 
 func (dv *dvLatency) Start(measurementWg *sync.WaitGroup) error {
 	defer measurementWg.Done()
-<<<<<<< HEAD
-	// Reset latency slices, required in multi-job benchmarks
-	dv.latencyQuantiles, dv.normLatencies = nil, nil
-	dv.metrics = sync.Map{}
-	log.Infof("Creating Data Volume latency watcher for %s", dv.JobConfig.Name)
-	dv.watcher = watchers.NewWatcher(
-		getGroupVersionClient(dv.RestConfig, cdiv1beta1.SchemeGroupVersion, &cdiv1beta1.DataVolumeList{}, &cdiv1beta1.DataVolume{}),
-		"dvWatcher",
-		"datavolumes",
-		corev1.NamespaceAll,
-		func(options *metav1.ListOptions) {
-			options.LabelSelector = fmt.Sprintf("kube-burner-runid=%v", dv.Runid)
-=======
 	dv.startMeasurement(
 		[]MeasurementWatcher{
 			{
@@ -190,7 +168,6 @@
 					},
 				},
 			},
->>>>>>> 0993af71
 		},
 	)
 	return nil
