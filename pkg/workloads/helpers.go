// Copyright 2022 The Kube-burner Authors.
//
// Licensed under the Apache License, Version 2.0 (the "License");
// you may not use this file except in compliance with the License.
// You may obtain a copy of the License at
//
//      http://www.apache.org/licenses/LICENSE-2.0
//
// Unless required by applicable law or agreed to in writing, software
// distributed under the License is distributed on an "AS IS" BASIS,
// WITHOUT WARRANTIES OR CONDITIONS OF ANY KIND, either express or implied.
// See the License for the specific language governing permissions and
// limitations under the License.

package workloads

import (
	"embed"
	"fmt"
	"io"
	"os"
	"path"
	"path/filepath"
	"time"

	"github.com/cloud-bulldozer/go-commons/indexers"
	ocpmetadata "github.com/cloud-bulldozer/go-commons/ocp-metadata"
	"github.com/cloud-bulldozer/kube-burner/pkg/alerting"
	"github.com/cloud-bulldozer/kube-burner/pkg/burner"
	"github.com/cloud-bulldozer/kube-burner/pkg/config"
	"github.com/cloud-bulldozer/kube-burner/pkg/measurements/types"
	"github.com/cloud-bulldozer/kube-burner/pkg/prometheus"
	"github.com/cloud-bulldozer/kube-burner/pkg/util"
	"github.com/cloud-bulldozer/kube-burner/pkg/util/metrics"
	log "github.com/sirupsen/logrus"
	"k8s.io/client-go/tools/clientcmd"
)

const (
	alertsProfile         = "alerts.yml"
	ocpCfgDir             = "ocp-config"
	stepSize              = 30 * time.Second
	clusterMetadataMetric = "clusterMetadata"
	reportProfile         = "metrics-report.yml"
)

var configSpec config.Spec

// NewWorkloadHelper initializes workloadHelper
func NewWorkloadHelper(config Config, ocpConfig embed.FS) WorkloadHelper {
	var kubeconfig string
	if os.Getenv("KUBECONFIG") != "" {
		kubeconfig = os.Getenv("KUBECONFIG")
	} else if _, err := os.Stat(filepath.Join(os.Getenv("HOME"), ".kube", "config")); kubeconfig == "" && !os.IsNotExist(err) {
		kubeconfig = filepath.Join(os.Getenv("HOME"), ".kube", "config")
	}
	restConfig, err := clientcmd.BuildConfigFromFlags("", kubeconfig)
	if err != nil {
		log.Fatal(err)
	}
	ocpMetadata, err := ocpmetadata.NewMetadata(restConfig)
	if err != nil {
		log.Fatal(err.Error())
	}
	return WorkloadHelper{
		Config:       config,
		ocpConfig:    ocpConfig,
		OcpMetaAgent: ocpMetadata,
		restConfig:   restConfig,
	}
}

var indexer *indexers.Indexer

// SetKubeBurnerFlags configures the required environment variables and flags for kube-burner
func (wh *WorkloadHelper) SetKubeBurnerFlags() {
	var err error
	if wh.MetricsEndpoint == "" {
		wh.prometheusURL, wh.prometheusToken, err = wh.OcpMetaAgent.GetPrometheus()
		if err != nil {
			log.Fatal("Error obtaining Prometheus information: ", err.Error())
		}
	}
	ingressDomain, err := wh.OcpMetaAgent.GetDefaultIngressDomain()
	if err != nil {
		log.Fatal("Error obtaining default ingress domain: ", err.Error())
	}
	envVars := map[string]string{
		"ES_SERVER":      wh.EsServer,
		"ES_INDEX":       wh.Esindex,
		"QPS":            fmt.Sprintf("%d", wh.QPS),
		"BURST":          fmt.Sprintf("%d", wh.Burst),
		"INGRESS_DOMAIN": ingressDomain,
		"GC":             fmt.Sprintf("%v", wh.Gc),
		"GC_METRICS":     fmt.Sprintf("%v", wh.GcMetrics),
		"INDEXING_TYPE":  string(wh.Indexer),
	}
	for k, v := range envVars {
		os.Setenv(k, v)
	}
}

func (wh *WorkloadHelper) GatherMetadata(userMetadata string) error {
	var err error
	wh.Metadata.ClusterMetadata, err = wh.OcpMetaAgent.GetClusterMetadata()
	if err != nil {
		return err
	}
	wh.Metadata.MetricName = clusterMetadataMetric
	if userMetadata != "" {
		userMetadataContent, err := util.ReadUserMetadata(userMetadata)
		if err != nil {
			log.Fatalf("Error reading provided user metadata: %v", err)
		}
		wh.Metadata.UserMetadata = userMetadataContent
	}
	wh.Metadata.UUID = wh.UUID
	wh.Metadata.Timestamp = time.Now().UTC()
	return nil
}

func (wh *WorkloadHelper) run(workload, metricsProfile string) {
	metadata := map[string]interface{}{
		"platform":        wh.Metadata.Platform,
		"ocpVersion":      wh.Metadata.OCPVersion,
		"ocpMajorVersion": wh.Metadata.OCPMajorVersion,
		"k8sVersion":      wh.Metadata.K8SVersion,
		"totalNodes":      wh.Metadata.TotalNodes,
		"sdnType":         wh.Metadata.SDNType,
	}
	// Combine provided userMetadata with the regular OCP metadata
	for k, v := range wh.Metadata.UserMetadata {
		metadata[k] = v
	}
	var f io.Reader
	var rc int
	var err error
	var alertM *alerting.AlertManager
	var prometheusClients []*prometheus.Prometheus
	var alertMs []*alerting.AlertManager
	var metricsEndpoints []prometheus.MetricEndpoint
	var embedConfig bool
	configFile := fmt.Sprintf("%s.yml", workload)
	if _, err := os.Stat(configFile); err != nil {
		f, err = util.ReadEmbedConfig(wh.ocpConfig, path.Join(ocpCfgDir, workload, configFile))
		embedConfig = true
		if err != nil {
			log.Fatalf("Error reading configuration file: %v", err.Error())
		}
	} else {
		log.Infof("File %v available in the current directory, using it", configFile)
		f, err = util.ReadConfig(configFile)
		if err != nil {
			log.Fatalf("Error reading configuration file %s: %s", configFile, err)
		}
	}
	configSpec, err = config.Parse(wh.UUID, f)
	if err != nil {
		log.Fatal(err)
	}
	if embedConfig {
		configSpec.EmbedFS = wh.ocpConfig
		configSpec.EmbedFSDir = path.Join(ocpCfgDir, workload)
	}
	indexerConfig := configSpec.GlobalConfig.IndexerConfig
	if indexerConfig.Type != "" {
		log.Infof("📁 Creating indexer: %s", indexerConfig.Type)
		indexer, err = indexers.NewIndexer(indexerConfig)
		if err != nil {
			log.Fatalf("%v indexer: %v", indexerConfig.Type, err.Error())
		}
	}
	if wh.MetricsEndpoint != "" {
		embedConfig = false
		metrics.DecodeMetricsEndpoint(wh.MetricsEndpoint, &metricsEndpoints)
	} else {
		regularProfile := prometheus.MetricEndpoint{
			Endpoint:     wh.prometheusURL,
			AlertProfile: alertsProfile,
			Profile:      metricsProfile,
			Token:        wh.prometheusToken,
		}
		reportingProfile := prometheus.MetricEndpoint{
			Endpoint: wh.prometheusURL,
			Profile:  reportProfile,
			Token:    wh.prometheusToken,
		}
<<<<<<< HEAD
		log.Info("Profile: ", wh.profileType)
		switch ProfileType(wh.profileType) {
=======
		switch ProfileType(wh.ProfileType) {
>>>>>>> b1350f85
		case regular:
			metricsEndpoints = append(metricsEndpoints, regularProfile)
		case reporting:
			reportingProfile.AlertProfile = alertsProfile
			metricsEndpoints = append(metricsEndpoints, reportingProfile)
			for i := range configSpec.GlobalConfig.Measurements {
				configSpec.GlobalConfig.Measurements[i].PodLatencyMetrics = types.Quantiles
			}
		case both:
			metricsEndpoints = append(metricsEndpoints, regularProfile, reportingProfile)
		default:
			log.Fatalf("Metrics profile type not supported: %v", wh.ProfileType)
		}
	}
	for _, metricsEndpoint := range metricsEndpoints {
		// Updating the prometheus endpoint actually being used in spec.
		auth := prometheus.Auth{
			Token:         metricsEndpoint.Token,
			SkipTLSVerify: true,
		}
		p, err := prometheus.NewPrometheusClient(configSpec, metricsEndpoint.Endpoint, auth, stepSize, metadata, embedConfig)
		if err != nil {
			log.Fatal(err)
		}
		p.ReadProfile(metricsEndpoint.Profile)
		if err != nil {
			log.Fatal(err)
		}
		if wh.Alerting && metricsEndpoint.AlertProfile != "" {
			alertM, err = alerting.NewAlertManager(metricsEndpoint.AlertProfile, wh.Metadata.UUID, indexer, p, embedConfig)
			if err != nil {
				log.Fatal(err)
			}
		}
		prometheusClients = append(prometheusClients, p)
		alertMs = append(alertMs, alertM)
		alertM = nil
	}
	configSpec.GlobalConfig.GCMetrics = wh.GcMetrics
	rc, err = burner.Run(configSpec, prometheusClients, alertMs, indexer, wh.Timeout, metadata)
	if err != nil {
		wh.Metadata.ExecutionErrors = err.Error()
		log.Error(err)
	}
	wh.Metadata.Passed = rc == 0
	if indexerConfig.Type != "" {
		IndexMetadata(indexer, wh.Metadata)
	}
	log.Info("👋 Exiting kube-burner ", wh.UUID)
	os.Exit(rc)
}

// ExtractWorkload extracts the given workload and metrics profile to the current diretory
func (wh *WorkloadHelper) ExtractWorkload(workload, metricsProfile string) error {
	dirContent, err := wh.ocpConfig.ReadDir(path.Join(ocpCfgDir, workload))
	if err != nil {
		return err
	}
	workloadContent, _ := wh.ocpConfig.ReadFile(ocpCfgDir)
	if err = util.CreateFile(fmt.Sprintf("%v.yml", workload), workloadContent); err != nil {
		return err
	}
	for _, f := range dirContent {
		fileContent, _ := wh.ocpConfig.ReadFile(path.Join(ocpCfgDir, workload, f.Name()))
		err := util.CreateFile(f.Name(), fileContent)
		if err != nil {
			return err
		}
	}
	metricsProfileContent, _ := wh.ocpConfig.ReadFile(path.Join(ocpCfgDir, metricsProfile))
	if err = util.CreateFile(metricsProfile, metricsProfileContent); err != nil {
		return err
	}
	reportProfileContent, _ := wh.ocpConfig.ReadFile(path.Join(ocpCfgDir, reportProfile))
	if err = util.CreateFile(reportProfile, reportProfileContent); err != nil {
		return err
	}
	alertsProfileContent, _ := wh.ocpConfig.ReadFile(path.Join(ocpCfgDir, alertsProfile))
	if err = util.CreateFile(alertsProfile, alertsProfileContent); err != nil {
		return err
	}
	return nil
}

// IndexMetadata indexes metadata using given indexer.
func IndexMetadata(indexer *indexers.Indexer, metadata BenchmarkMetadata) {
	log.Info("Indexing cluster metadata document")
	metadata.EndDate = time.Now().UTC()
	msg, err := (*indexer).Index([]interface{}{metadata}, indexers.IndexingOpts{
		MetricName: metadata.MetricName,
	})
	if err != nil {
		log.Error(err.Error())
	} else {
		log.Info(msg)
	}
}<|MERGE_RESOLUTION|>--- conflicted
+++ resolved
@@ -185,12 +185,7 @@
 			Profile:  reportProfile,
 			Token:    wh.prometheusToken,
 		}
-<<<<<<< HEAD
-		log.Info("Profile: ", wh.profileType)
-		switch ProfileType(wh.profileType) {
-=======
 		switch ProfileType(wh.ProfileType) {
->>>>>>> b1350f85
 		case regular:
 			metricsEndpoints = append(metricsEndpoints, regularProfile)
 		case reporting:
