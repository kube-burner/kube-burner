// Copyright 2022 The Kube-burner Authors.
//
// Licensed under the Apache License, Version 2.0 (the "License");
// you may not use this file except in compliance with the License.
// You may obtain a copy of the License at
//
//      http://www.apache.org/licenses/LICENSE-2.0
//
// Unless required by applicable law or agreed to in writing, software
// distributed under the License is distributed on an "AS IS" BASIS,
// WITHOUT WARRANTIES OR CONDITIONS OF ANY KIND, either express or implied.
// See the License for the specific language governing permissions and
// limitations under the License.

package workloads

import (
	"bytes"
	"crypto/tls"
	"embed"
	"encoding/json"
	"fmt"
	"io"
	"net/http"
	"os"
	"path"
	"time"

	"github.com/cloud-bulldozer/kube-burner/log"
	"github.com/cloud-bulldozer/kube-burner/pkg/alerting"
	"github.com/cloud-bulldozer/kube-burner/pkg/burner"
	"github.com/cloud-bulldozer/kube-burner/pkg/commons"
	"github.com/cloud-bulldozer/kube-burner/pkg/config"
	"github.com/cloud-bulldozer/kube-burner/pkg/discovery"
	"github.com/cloud-bulldozer/kube-burner/pkg/indexers"
	"github.com/cloud-bulldozer/kube-burner/pkg/prometheus"
	"github.com/cloud-bulldozer/kube-burner/pkg/util"
)

const (
	alertsProfile      = "alerts.yml"
	metadataMetricName = "clusterMetadata"
	ocpCfgDir          = "ocp-config"
)

type WorkloadHelper struct {
	envVars         map[string]string
	prometheusURL   string
	prometheusToken string
	metricsEndpoint string
	timeout         time.Duration
	Metadata        clusterMetadata
	alerting        bool
	ocpConfig       embed.FS
	discoveryAgent  discovery.Agent
	indexing        bool
	userMetadata    string
}

type clusterMetadata struct {
	MetricName       string                 `json:"metricName,omitempty"`
	UUID             string                 `json:"uuid"`
	Platform         string                 `json:"platform"`
	OCPVersion       string                 `json:"ocpVersion"`
	K8SVersion       string                 `json:"k8sVersion"`
	MasterNodesType  string                 `json:"masterNodesType"`
	WorkerNodesType  string                 `json:"workerNodesType"`
	InfraNodesType   string                 `json:"infraNodesType"`
	WorkerNodesCount int                    `json:"workerNodesCount"`
	InfraNodesCount  int                    `json:"infraNodesCount"`
	TotalNodes       int                    `json:"totalNodes"`
	SDNType          string                 `json:"sdnType"`
	Benchmark        string                 `json:"benchmark"`
	Timestamp        time.Time              `json:"timestamp"`
	EndDate          time.Time              `json:"endDate"`
	ClusterName      string                 `json:"clusterName"`
	Passed           bool                   `json:"passed"`
	Metadata         map[string]interface{} `json:"metadata,omitempty"`
}

// NewWorkloadHelper initializes workloadHelper
<<<<<<< HEAD
func NewWorkloadHelper(envVars map[string]string, alerting bool, ocpConfig embed.FS, da discovery.Agent, indexing bool, timeout time.Duration, metricsEndpoint string) WorkloadHelper {
	return WorkloadHelper{
		envVars:         envVars,
		alerting:        alerting,
		metricsEndpoint: metricsEndpoint,
		ocpConfig:       ocpConfig,
		discoveryAgent:  da,
		timeout:         timeout,
		indexing:        indexing,
=======
func NewWorkloadHelper(envVars map[string]string, alerting bool, ocpConfig embed.FS, da discovery.Agent, indexing bool, timeout time.Duration, userMetadata string) WorkloadHelper {
	return WorkloadHelper{
		envVars:        envVars,
		alerting:       alerting,
		ocpConfig:      ocpConfig,
		discoveryAgent: da,
		timeout:        timeout,
		indexing:       indexing,
		userMetadata:   userMetadata,
>>>>>>> 9bac8176
	}
}

// SetKubeBurnerFlags configures the required environment variables and flags for kube-burner
func (wh *WorkloadHelper) SetKubeBurnerFlags() {
	var err error
	if wh.metricsEndpoint == "" {
		prometheusURL, prometheusToken, err := wh.discoveryAgent.GetPrometheus()
		if err != nil {
			log.Fatal("Error obtaining Prometheus information: ", err.Error())
		}
		wh.prometheusURL = prometheusURL
		wh.prometheusToken = prometheusToken
	}
	wh.envVars["INGRESS_DOMAIN"], err = wh.discoveryAgent.GetDefaultIngressDomain()
	if err != nil {
		log.Fatal("Error obtaining default ingress domain: ", err.Error())
	}
	for k, v := range wh.envVars {
		os.Setenv(k, v)
	}
}

func (wh *WorkloadHelper) GatherMetadata() error {
	infra, err := wh.discoveryAgent.GetInfraDetails()
	if err != nil {
		return err
	}
	version, err := wh.discoveryAgent.GetVersionInfo()
	if err != nil {
		return err
	}
	nodeInfo, err := wh.discoveryAgent.GetNodesInfo()
	if err != nil {
		return err
	}
	sdnType, err := wh.discoveryAgent.GetSDNInfo()
	if err != nil {
		return err
	}
	wh.Metadata.MetricName = metadataMetricName
	wh.Metadata.Platform = infra.Status.Platform
	wh.Metadata.ClusterName = infra.Status.InfrastructureName
	wh.Metadata.K8SVersion = version.K8sVersion
	wh.Metadata.OCPVersion = version.OcpVersion
	wh.Metadata.TotalNodes = nodeInfo.TotalNodes
	wh.Metadata.WorkerNodesCount = nodeInfo.WorkerCount
	wh.Metadata.InfraNodesCount = nodeInfo.InfraCount
	wh.Metadata.MasterNodesType = nodeInfo.MasterType
	wh.Metadata.WorkerNodesType = nodeInfo.WorkerType
	wh.Metadata.InfraNodesType = nodeInfo.InfraType
	wh.Metadata.SDNType = sdnType
	wh.Metadata.Timestamp = time.Now().UTC()
	return nil
}

func (wh *WorkloadHelper) indexMetadata() {
	wh.Metadata.EndDate = time.Now().UTC()
	if wh.envVars["ES_SERVER"] == "" {
		log.Info("No metadata will be indexed")
		return
	}
	esEndpoint := fmt.Sprintf("%v/%v/_doc", wh.envVars["ES_SERVER"], wh.envVars["ES_INDEX"])
	body, _ := json.Marshal(wh.Metadata)
	client := http.Client{
		Transport: &http.Transport{
			TLSClientConfig: &tls.Config{InsecureSkipVerify: true},
		},
	}
	resp, err := client.Post(esEndpoint, "application/json", bytes.NewBuffer(body))
	if err != nil {
		log.Error("Error indexing metadata: ", err)
		return
	}
	if resp.StatusCode == http.StatusCreated {
		log.Info("Cluster metadata indexed correctly")
	} else {
		b, _ := io.ReadAll(resp.Body)
		log.Errorf("Error indexing metadata, code: %v body: %s", resp.StatusCode, b)
	}
}

func (wh *WorkloadHelper) run(workload, metrics string) {
	metadata := map[string]interface{}{
		"platform":   wh.Metadata.Platform,
		"ocpVersion": wh.Metadata.OCPVersion,
		"k8sVersion": wh.Metadata.K8SVersion,
		"totalNodes": wh.Metadata.TotalNodes,
		"sdnType":    wh.Metadata.SDNType,
	}
	if wh.userMetadata != "" {
		userMetadataContent, err := util.ReadUserMetadata(wh.userMetadata)
		if err != nil {
			log.Fatalf("Error reading provided user metadata: %v", err)
		}
		// Combine provided userMetadata with the regular OCP metadata
		for k, v := range userMetadataContent {
			metadata[k] = v
		}
		wh.Metadata.Metadata = userMetadataContent
	}
	var rc int
	var err error
	var indexer *indexers.Indexer
	var alertM *alerting.AlertManager
	var prometheusClients []*prometheus.Prometheus
	var alertMs []*alerting.AlertManager
	var metricsEndpoints []prometheus.MetricEndpoint
	cfg := fmt.Sprintf("%s.yml", workload)
	if _, err := os.Stat(cfg); err != nil {
		log.Debug("Workload not available in the current directory, extracting it")
		if err := wh.ExtractWorkload(workload, metrics); err != nil {
			log.Fatalf("Error extracting workload: %v", err)
		}
	}
	configSpec, err := config.Parse(cfg, true)
	if err != nil {
		log.Fatal(err)
	}
	if wh.indexing {
		indexer, err = indexers.NewIndexer(configSpec)
		if err != nil {
			log.Fatal(err.Error())
		}
	}
<<<<<<< HEAD
	configSpec.GlobalConfig.MetricsProfile = metricsProfile
	if wh.metricsEndpoint != "" {
		commons.DecodeMetricsEndpoint(wh.metricsEndpoint, &metricsEndpoints)
	} else {
		metricsEndpoints = append(metricsEndpoints, prometheus.MetricEndpoint{
			Endpoint: wh.prometheusURL,
			Token:    wh.prometheusToken,
		})
=======
	configSpec.GlobalConfig.MetricsProfile = metrics
	p, err := prometheus.NewPrometheusClient(configSpec, wh.prometheusURL, wh.prometheusToken, "", "", wh.Metadata.UUID, true, 30*time.Second, metadata)
	if err != nil {
		log.Fatal(err)
>>>>>>> 9bac8176
	}

	for _, metricsEndpoint := range metricsEndpoints {
		// Updating the prometheus endpoint actually being used in spec.
		configSpec.GlobalConfig.PrometheusURL = metricsEndpoint.Endpoint
		p, err := prometheus.NewPrometheusClient(configSpec, metricsEndpoint.Endpoint, metricsEndpoint.Token, "", "", wh.Metadata.UUID, true, 30*time.Second)
		if err != nil {
			log.Fatal(err)
		}
		if wh.alerting {
			alertM, err = alerting.NewAlertManager(alertsProfile, wh.Metadata.UUID, configSpec.GlobalConfig.IndexerConfig.DefaultIndex, indexer, p)
			if err != nil {
				log.Fatal(err)
			}
		}
		prometheusClients = append(prometheusClients, p)
		alertMs = append(alertMs, alertM)
	}
<<<<<<< HEAD
	rc, err = burner.Run(configSpec, wh.Metadata.UUID, prometheusClients, alertMs, indexer, wh.timeout)
=======
	rc, err = burner.Run(configSpec, wh.Metadata.UUID, p, alertM, indexer, wh.timeout, metadata)
>>>>>>> 9bac8176
	if err != nil {
		log.Fatal(err)
	}
	wh.Metadata.Passed = rc == 0
	wh.indexMetadata()
	log.Info("👋 Exiting kube-burner ", wh.Metadata.UUID)
	os.Exit(rc)
}

// ExtractWorkload extracts the given workload and metrics profile to the current diretory
func (wh *WorkloadHelper) ExtractWorkload(workload, metrics string) error {
	dirContent, err := wh.ocpConfig.ReadDir(path.Join(ocpCfgDir, workload))
	if err != nil {
		return err
	}
	createFile := func(filePath, fileName string) error {
		fileContent, _ := wh.ocpConfig.ReadFile(filePath)
		fd, err := os.Create(fileName)
		if err != nil {
			return err
		}
		defer fd.Close()
		fd.Write(fileContent)
		return nil
	}
	for _, f := range dirContent {
		err := createFile(path.Join(ocpCfgDir, workload, f.Name()), f.Name())
		if err != nil {
			return err
		}
	}
	if err = createFile(path.Join(ocpCfgDir, metrics), metrics); err != nil {
		return err
	}
	if err = createFile(path.Join(ocpCfgDir, alertsProfile), alertsProfile); err != nil {
		return err
	}
	return nil
}<|MERGE_RESOLUTION|>--- conflicted
+++ resolved
@@ -79,8 +79,7 @@
 }
 
 // NewWorkloadHelper initializes workloadHelper
-<<<<<<< HEAD
-func NewWorkloadHelper(envVars map[string]string, alerting bool, ocpConfig embed.FS, da discovery.Agent, indexing bool, timeout time.Duration, metricsEndpoint string) WorkloadHelper {
+func NewWorkloadHelper(envVars map[string]string, alerting bool, ocpConfig embed.FS, da discovery.Agent, indexing bool, timeout time.Duration, metricsEndpoint string, userMetadata string) WorkloadHelper {
 	return WorkloadHelper{
 		envVars:         envVars,
 		alerting:        alerting,
@@ -89,17 +88,7 @@
 		discoveryAgent:  da,
 		timeout:         timeout,
 		indexing:        indexing,
-=======
-func NewWorkloadHelper(envVars map[string]string, alerting bool, ocpConfig embed.FS, da discovery.Agent, indexing bool, timeout time.Duration, userMetadata string) WorkloadHelper {
-	return WorkloadHelper{
-		envVars:        envVars,
-		alerting:       alerting,
-		ocpConfig:      ocpConfig,
-		discoveryAgent: da,
-		timeout:        timeout,
-		indexing:       indexing,
-		userMetadata:   userMetadata,
->>>>>>> 9bac8176
+    userMetadata:   userMetadata,
 	}
 }
 
@@ -225,7 +214,6 @@
 			log.Fatal(err.Error())
 		}
 	}
-<<<<<<< HEAD
 	configSpec.GlobalConfig.MetricsProfile = metricsProfile
 	if wh.metricsEndpoint != "" {
 		commons.DecodeMetricsEndpoint(wh.metricsEndpoint, &metricsEndpoints)
@@ -234,18 +222,12 @@
 			Endpoint: wh.prometheusURL,
 			Token:    wh.prometheusToken,
 		})
-=======
-	configSpec.GlobalConfig.MetricsProfile = metrics
-	p, err := prometheus.NewPrometheusClient(configSpec, wh.prometheusURL, wh.prometheusToken, "", "", wh.Metadata.UUID, true, 30*time.Second, metadata)
-	if err != nil {
-		log.Fatal(err)
->>>>>>> 9bac8176
 	}
 
 	for _, metricsEndpoint := range metricsEndpoints {
 		// Updating the prometheus endpoint actually being used in spec.
 		configSpec.GlobalConfig.PrometheusURL = metricsEndpoint.Endpoint
-		p, err := prometheus.NewPrometheusClient(configSpec, metricsEndpoint.Endpoint, metricsEndpoint.Token, "", "", wh.Metadata.UUID, true, 30*time.Second)
+		p, err := prometheus.NewPrometheusClient(configSpec, metricsEndpoint.Endpoint, metricsEndpoint.Token, "", "", wh.Metadata.UUID, true, 30*time.Second, metadata)
 		if err != nil {
 			log.Fatal(err)
 		}
@@ -258,11 +240,7 @@
 		prometheusClients = append(prometheusClients, p)
 		alertMs = append(alertMs, alertM)
 	}
-<<<<<<< HEAD
-	rc, err = burner.Run(configSpec, wh.Metadata.UUID, prometheusClients, alertMs, indexer, wh.timeout)
-=======
-	rc, err = burner.Run(configSpec, wh.Metadata.UUID, p, alertM, indexer, wh.timeout, metadata)
->>>>>>> 9bac8176
+	rc, err = burner.Run(configSpec, wh.Metadata.UUID, prometheusClients, alertMs, indexer, wh.timeout, metadata)
 	if err != nil {
 		log.Fatal(err)
 	}
