--- conflicted
+++ resolved
@@ -64,13 +64,10 @@
 	AlertProfile string `yaml:"alertProfile"`
 	// GC garbage collect created namespaces
 	GC bool `yaml:"gc" json:"gc"`
-<<<<<<< HEAD
 	// WaitWhenFinished Wait for pods to be running when all the jobs are completed
 	WaitWhenFinished bool `yaml:"waitWhenFinished" json:"waitWhenFinished,omitempty"`
-=======
 	// GCTimeout garbage collection timeout
 	GCTimeout time.Duration `yaml:"gcTimeout"`
->>>>>>> 34fb2a16
 }
 
 // Object defines an object that kube-burner will create
