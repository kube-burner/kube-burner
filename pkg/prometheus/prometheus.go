--- conflicted
+++ resolved
@@ -50,20 +50,13 @@
 func NewPrometheusClient(configSpec config.Spec, url, token, username, password, uuid string, tlsVerify bool, step time.Duration, metadata map[string]interface{}) (*Prometheus, error) {
 	p := Prometheus{
 		Step:       step,
-<<<<<<< HEAD
 		UUID:       uuid,
 		ConfigSpec: configSpec,
 		Endpoint:   url,
+    metadata:   metadata,
 	}
 
 	log.Infof("👽 Initializing prometheus client with URL: %s", url)
-=======
-		uuid:       uuid,
-		configSpec: configSpec,
-		metadata:   metadata,
-	}
-	log.Info("👽 Initializing prometheus client")
->>>>>>> 9bac8176
 	cfg := api.Config{
 		Address: url,
 		RoundTripper: authTransport{
