// Copyright 2024 The Kube-burner Authors.
//
// Licensed under the Apache License, Version 2.0 (the "License");
// you may not use this file except in compliance with the License.
// You may obtain a copy of the License at
//
//      http://www.apache.org/licenses/LICENSE-2.0
//
// Unless required by applicable law or agreed to in writing, software
// distributed under the License is distributed on an "AS IS" BASIS,
// WITHOUT WARRANTIES OR CONDITIONS OF ANY KIND, either express or implied.
// See the License for the specific language governing permissions and
// limitations under the License.

package burner

import (
	"sync"

	"maps"

	"github.com/kube-burner/kube-burner/pkg/config"
	"github.com/kube-burner/kube-burner/pkg/util"
	"github.com/kube-burner/kube-burner/pkg/util/fileutils"
	log "github.com/sirupsen/logrus"
	"golang.org/x/time/rate"
	"k8s.io/apimachinery/pkg/api/meta"
	"k8s.io/apimachinery/pkg/apis/meta/v1/unstructured"
	"k8s.io/client-go/dynamic"
	"k8s.io/client-go/kubernetes"
	"k8s.io/client-go/rest"
	"kubevirt.io/client-go/kubecli"
)

// Executor contains the information required to execute a job
type ItemHandler func(ex *JobExecutor, obj *object, originalItem unstructured.Unstructured, iteration int, objectTimeUTC int64, wg *sync.WaitGroup)
type ObjectFinalizer func(ex *JobExecutor, obj *object)

type JobExecutor struct {
	config.Job
	objects           []*object
	uuid              string
	runid             string
	limiter           *rate.Limiter
	waitLimiter       *rate.Limiter
	nsRequired        bool
	itemHandler       ItemHandler
	objectFinalizer   ObjectFinalizer
	clientSet         kubernetes.Interface
	restConfig        *rest.Config
	dynamicClient     *dynamic.DynamicClient
	kubeVirtClient    kubecli.KubevirtClient
	functionTemplates []string
	embedCfg          *fileutils.EmbedConfiguration
<<<<<<< HEAD
	mapper            meta.RESTMapper
=======
	objectOperations  int32
>>>>>>> a2da6c4e
}

func newExecutor(configSpec config.Spec, kubeClientProvider *config.KubeClientProvider, job config.Job, embedCfg *fileutils.EmbedConfiguration) JobExecutor {
	ex := JobExecutor{
		Job:               job,
		limiter:           rate.NewLimiter(rate.Limit(job.QPS), job.Burst),
		uuid:              configSpec.GlobalConfig.UUID,
		runid:             configSpec.GlobalConfig.RUNID,
		waitLimiter:       rate.NewLimiter(rate.Limit(job.QPS), job.Burst),
		functionTemplates: configSpec.GlobalConfig.FunctionTemplates,
		embedCfg:          embedCfg,
		objectOperations:  0,
	}

	clientSet, runtimeRestConfig := kubeClientProvider.ClientSet(job.QPS, job.Burst)
	ex.clientSet = clientSet
	ex.restConfig = runtimeRestConfig
	ex.dynamicClient = dynamic.NewForConfigOrDie(ex.restConfig)

	_, setupRestConfig := kubeClientProvider.ClientSet(100, 100) // Hardcoded QPS/Burst
	ex.mapper = newRESTMapper(setupRestConfig)

	switch job.JobType {
	case config.CreationJob:
		ex.setupCreateJob(ex.mapper)
	case config.DeletionJob:
		ex.setupDeleteJob(ex.mapper)
	case config.PatchJob:
		ex.setupPatchJob(ex.mapper)
	case config.ReadJob:
		ex.setupReadJob(ex.mapper)
	case config.KubeVirtJob:
		ex.setupKubeVirtJob(ex.mapper)
	default:
		log.Fatalf("Unknown jobType: %s", job.JobType)
	}
	return ex
}

func (ex *JobExecutor) renderTemplateForObject(obj *object, iteration, replicaIndex int, asJson bool) []byte {
	// Processing template
	templateData := map[string]any{
		jobName:      ex.Name,
		jobIteration: iteration,
		jobUUID:      ex.uuid,
		jobRunId:     ex.runid,
		replica:      replicaIndex,
	}
	maps.Copy(templateData, obj.InputVars)

	templateOption := util.MissingKeyError
	if ex.DefaultMissingKeysWithZero {
		templateOption = util.MissingKeyZero
	}

	renderedObj, err := util.RenderTemplate(obj.objectSpec, templateData, templateOption, ex.functionTemplates)
	if err != nil {
		log.Fatalf("Template error in %s: %s", obj.ObjectTemplate, err)
	}

	if asJson {
		newObject := &unstructured.Unstructured{}
		yamlToUnstructured(obj.ObjectTemplate, renderedObj, newObject)
		renderedObj, err = newObject.MarshalJSON()
		if err != nil {
			log.Fatalf("Error converting YAML to JSON")
		}
	}

	return renderedObj
}<|MERGE_RESOLUTION|>--- conflicted
+++ resolved
@@ -52,11 +52,8 @@
 	kubeVirtClient    kubecli.KubevirtClient
 	functionTemplates []string
 	embedCfg          *fileutils.EmbedConfiguration
-<<<<<<< HEAD
 	mapper            meta.RESTMapper
-=======
 	objectOperations  int32
->>>>>>> a2da6c4e
 }
 
 func newExecutor(configSpec config.Spec, kubeClientProvider *config.KubeClientProvider, job config.Job, embedCfg *fileutils.EmbedConfiguration) JobExecutor {
