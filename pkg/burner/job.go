// Copyright 2020 The Kube-burner Authors.
//
// Licensed under the Apache License, Version 2.0 (the "License");
// you may not use this file except in compliance with the License.
// You may obtain a copy of the License at
//
//      http://www.apache.org/licenses/LICENSE-2.0
//
// Unless required by applicable law or agreed to in writing, software
// distributed under the License is distributed on an "AS IS" BASIS,
// WITHOUT WARRANTIES OR CONDITIONS OF ANY KIND, either express or implied.
// See the License for the specific language governing permissions and
// limitations under the License.

package burner

import (
	"context"
	"errors"
	"fmt"
	"math"
	"slices"
	"strconv"
	"sync"
	"time"

	"github.com/cloud-bulldozer/go-commons/v2/indexers"
	"github.com/cloud-bulldozer/go-commons/v2/version"
	"github.com/kube-burner/kube-burner/v2/pkg/config"
	"github.com/kube-burner/kube-burner/v2/pkg/measurements"
	"github.com/kube-burner/kube-burner/v2/pkg/prometheus"
	"github.com/kube-burner/kube-burner/v2/pkg/util"
	"github.com/kube-burner/kube-burner/v2/pkg/util/fileutils"
	"github.com/kube-burner/kube-burner/v2/pkg/util/metrics"
	"github.com/kube-burner/kube-burner/v2/pkg/watchers"
	log "github.com/sirupsen/logrus"
	"golang.org/x/time/rate"
	metav1 "k8s.io/apimachinery/pkg/apis/meta/v1"
	utilerrors "k8s.io/apimachinery/pkg/util/errors"
	"k8s.io/client-go/rest"
)

// returnPair is a pair of return codes for a job
type returnPair struct {
	innerRC         int
	executionErrors string
}

const (
	jobName              = "JobName"
	replica              = "Replica"
	jobIteration         = "Iteration"
	jobUUID              = "UUID"
	jobRunId             = "RunID"
	rcTimeout            = 2
	rcAlert              = 3
	rcMeasurement        = 4
	garbageCollectionJob = "garbage-collection"
	APIVersionV1         = "v1"
)

var (
	supportedExecutionMode = map[config.ExecutionMode]struct{}{
		config.ExecutionModeParallel:   {},
		config.ExecutionModeSequential: {},
	}
)

// Runs the with the given configuration and metrics scraper, with the specified timeout.
// Returns:
// - error code
// - error
//
//nolint:gocyclo
func Run(configSpec config.Spec, kubeClientProvider *config.KubeClientProvider, metricsScraper metrics.Scraper, additionalMeasurementFactoryMap map[string]measurements.NewMeasurementFactory, embedCfg *fileutils.EmbedConfiguration) (int, error) {
	var err error
	var rc int
	var executedJobs []prometheus.Job
	var jobExecutors []JobExecutor
	var msWg, gcWg sync.WaitGroup
	errs := []error{}
	res := make(chan int, 1)
	uuid := configSpec.GlobalConfig.UUID
	globalConfig := configSpec.GlobalConfig
	globalWaitMap := make(map[string][]string)
	executorMap := make(map[string]JobExecutor)
	returnMap := make(map[string]returnPair)
	log.Infof("🔥 Starting kube-burner (%s@%s) with UUID %s", version.Version, version.GitCommit, uuid)
	ctx, cancel := context.WithTimeout(context.Background(), configSpec.GlobalConfig.Timeout)
	defer cancel()
	go func() {
		var innerRC int
		_, restConfig := kubeClientProvider.DefaultClientSet()
		measurementsFactory := measurements.NewMeasurementsFactory(configSpec, metricsScraper.MetricsMetadata, additionalMeasurementFactoryMap)
		jobExecutors = newExecutorList(configSpec, kubeClientProvider, embedCfg)
		handlePreloadImages(jobExecutors, kubeClientProvider)
		// Iterate job list
		var measurementsInstance *measurements.Measurements
		var measurementsJobName string
		for jobExecutorIdx, jobExecutor := range jobExecutors {
			executedJobs = append(executedJobs, prometheus.Job{
				Start:     time.Now().UTC(),
				JobConfig: jobExecutor.Job,
			})
			watcherManager := watchers.NewWatcherManager(restConfig, rate.NewLimiter(rate.Limit(jobExecutor.QPS), jobExecutor.Burst))
			for idx, watcher := range jobExecutor.Watchers {
				for replica := range watcher.Replicas {
					watcherManager.Start(watcher.Kind, watcher.APIVersion, watcher.LabelSelector, idx+1, replica+1)
				}
			}
			watcherStartErrors := watcherManager.Wait()
			errs = append(errs, watcherStartErrors...)
			var waitListNamespaces []string
			if measurementsInstance == nil {
				measurementsJobName = jobExecutor.Name
				measurementsInstance = measurementsFactory.NewMeasurements(&jobExecutor.Job, kubeClientProvider, embedCfg)
				measurementsInstance.Start()
			}
			log.Infof("Triggering job: %s", jobExecutor.Name)
			if jobExecutor.JobType == config.CreationJob {
				if jobExecutor.Cleanup {
					log.Info("Cleaning up previous runs")
					jobExecutor.gc(ctx, nil)
				}
				if config.IsChurnEnabled(jobExecutor.Job) {
					log.Info("Churning enabled")
					log.Infof("Churn cycles: %v", jobExecutor.ChurnConfig.Cycles)
					log.Infof("Churn duration: %v", jobExecutor.ChurnConfig.Duration)
					log.Infof("Churn percent: %v", jobExecutor.ChurnConfig.Percent)
					log.Infof("Churn delay: %v", jobExecutor.ChurnConfig.Delay)
					log.Infof("Churn type: %v", jobExecutor.ChurnConfig.Mode)
				}
				if jobErrs := jobExecutor.RunCreateJob(ctx, 0, jobExecutor.JobIterations, &waitListNamespaces); len(jobErrs) > 0 {
					errs = append(errs, jobErrs...)
					innerRC = 1
				}
				if ctx.Err() != nil {
					return
				}
				if config.IsChurnEnabled(jobExecutor.Job) {
					churnStart := time.Now().UTC()
					executedJobs[jobExecutorIdx].ChurnStart = &churnStart
					jobExecutor.RunCreateJobWithChurn(ctx)
					churnEnd := time.Now().UTC()
					executedJobs[jobExecutorIdx].ChurnEnd = &churnEnd
				}
				// If object verification is enabled
				if jobExecutor.VerifyObjects && !jobExecutor.Verify() {
					err := errors.New("object verification failed")
					// If errorOnVerify is enabled. Set RC to 1 and append error
					if jobExecutor.ErrorOnVerify {
						innerRC = 1
						errs = append(errs, err)
					}
					log.Error(err.Error())
				}
<<<<<<< HEAD
				if config.IsChurnEnabled(jobExecutor.Job) {
					churnStart := time.Now().UTC()
					executedJobs[jobExecutorIdx].ChurnStart = &churnStart
					if jobErrs := jobExecutor.RunCreateJobWithChurn(ctx); len(jobErrs) > 0 {
						errs = append(errs, jobErrs...)
						innerRC = 1
					}
					churnEnd := time.Now().UTC()
					executedJobs[jobExecutorIdx].ChurnEnd = &churnEnd
				}
				globalWaitMap[strconv.Itoa(jobExecutorIdx)+jobExecutor.Name] = waitListNamespaces
				executorMap[strconv.Itoa(jobExecutorIdx)+jobExecutor.Name] = jobExecutor
=======
>>>>>>> 11d41570
			} else {
				if jobErrs := jobExecutor.Run(ctx); len(jobErrs) > 0 {
					errs = append(errs, jobErrs...)
					innerRC = 1
				}
				if ctx.Err() != nil {
					return
				}
			}
			if jobExecutor.BeforeCleanup != "" {
				log.Infof("Waiting for beforeCleanup command %s to finish", jobExecutor.BeforeCleanup)
				stdOut, stdErr, err := util.RunShellCmd(jobExecutor.BeforeCleanup, jobExecutor.embedCfg)
				if err != nil {
					err = fmt.Errorf("BeforeCleanup failed: %v", err)
					log.Error(err.Error())
					errs = append(errs, err)
					innerRC = 1
				}
				log.Infof("BeforeCleanup out: %v, err: %v", stdOut.String(), stdErr.String())
			}
			jobEnd := time.Now().UTC()
			if jobExecutor.MetricsClosing == config.AfterJob {
				executedJobs[jobExecutorIdx].End = jobEnd
				executedJobs[jobExecutorIdx].ObjectOperations = jobExecutor.objectOperations
			}
			if jobExecutor.JobPause > 0 {
				log.Infof("Pausing for %v before finishing job", jobExecutor.JobPause)
				time.Sleep(jobExecutor.JobPause)
			}
			if jobExecutor.MetricsClosing == config.AfterJobPause {
				executedJobs[jobExecutorIdx].End = time.Now().UTC()
				executedJobs[jobExecutorIdx].ObjectOperations = jobExecutor.objectOperations
			}
			if !globalConfig.WaitWhenFinished {
				elapsedTime := jobEnd.Sub(executedJobs[jobExecutorIdx].Start).Round(time.Second)
				log.Infof("Job %s took %v", jobExecutor.Name, elapsedTime)
			}
			if !jobExecutor.MetricsAggregate {
				// We stop and index measurements per job
				if err = measurementsInstance.Stop(); err != nil {
					errs = append(errs, err)
					log.Error(err.Error())
					innerRC = rcMeasurement
				}
				if jobExecutor.MetricsClosing == config.AfterMeasurements {
					executedJobs[jobExecutorIdx].End = time.Now().UTC()
					executedJobs[jobExecutorIdx].ObjectOperations = jobExecutor.objectOperations
				}
				if !jobExecutor.SkipIndexing && len(metricsScraper.IndexerList) > 0 {
					msWg.Add(1)
					go func(msi *measurements.Measurements, jobName string) {
						defer msWg.Done()
						msi.Index(jobName, metricsScraper.IndexerList)
					}(measurementsInstance, measurementsJobName)
				}
				measurementsInstance = nil
			}
			watcherStopErrs := watcherManager.StopAll()
			slices.Concat(errs, watcherStopErrs)
			if jobExecutor.GC {
				jobExecutor.gc(ctx, nil)
			}
		}
		if globalConfig.WaitWhenFinished {
			if waitErrs := runWaitList(globalWaitMap, executorMap); len(waitErrs) > 0 {
				errs = append(errs, waitErrs...)
				innerRC = 1
			}
		}
		// We initialize garbage collection as soon as the benchmark finishes
		if globalConfig.GC {
			//nolint:govet
			for _, jobExecutor := range jobExecutors {
				gcWg.Add(1)
				go jobExecutor.gc(ctx, &gcWg)
			}
			if globalConfig.GCMetrics {
				cleanupStart := time.Now().UTC()
				log.Info("Garbage collection metrics on, waiting for GC")
				// If gcMetrics is enabled, garbage collection must be blocker
				gcWg.Wait()
				// We add an extra dummy job to executedJobs to index metrics from this stage
				executedJobs = append(executedJobs, prometheus.Job{
					Start: cleanupStart,
					End:   time.Now().UTC(),
					JobConfig: config.Job{
						Name: garbageCollectionJob,
					},
				})
			}
		}
		// Make sure that measurements have indexed their stuff before we index metrics
		msWg.Wait()
		for _, job := range executedJobs {
			// Declare slice on each iteration
			var jobAlerts []error
			var executionErrors string
			for _, alertM := range metricsScraper.AlertMs {
				if err := alertM.Evaluate(job); err != nil {
					errs = append(errs, err)
					jobAlerts = append(jobAlerts, err)
					innerRC = rcAlert
				}
			}
			if len(jobAlerts) > 0 {
				executionErrors = utilerrors.NewAggregate(jobAlerts).Error()
			}
			returnMap[job.JobConfig.Name] = returnPair{innerRC: innerRC, executionErrors: executionErrors}
		}
		indexMetrics(uuid, executedJobs, returnMap, metricsScraper, configSpec, true, "", false)
		log.Infof("Finished execution with UUID: %s", uuid)
		res <- innerRC
	}()
	select {
	case rc = <-res:
	// When benchmark times out
	case <-time.After(configSpec.GlobalConfig.Timeout):
		err := fmt.Errorf("%v timeout reached", configSpec.GlobalConfig.Timeout)
		log.Error(err.Error())
		executedJobs[len(executedJobs)-1].End = time.Now().UTC()
		errs = append(errs, err)
		rc = rcTimeout
		indexMetrics(uuid, executedJobs, returnMap, metricsScraper, configSpec, false, utilerrors.NewAggregate(errs).Error(), true)
	}
	if globalConfig.GC {
		log.Info("Waiting for garbage collection to finish")
		gcWg.Wait()
		if ctx.Err() == context.DeadlineExceeded && rc == 0 {
			errs = append(errs, fmt.Errorf("garbage collection timeout reached"))
			rc = rcTimeout
		}
	}
	return rc, utilerrors.NewAggregate(errs)
}

// If requests, preload the images used in the test into the node
func handlePreloadImages(executorList []JobExecutor, kubeClientProvider *config.KubeClientProvider) {
	clientSet, _ := kubeClientProvider.DefaultClientSet()
	for _, executor := range executorList {
		if executor.PreLoadImages && executor.JobType == config.CreationJob {
			if err := preLoadImages(executor, clientSet); err != nil {
				log.Fatal(err.Error())
			}
		}
	}
}

// indexMetrics indexes metrics for the executed jobs
func indexMetrics(uuid string, executedJobs []prometheus.Job, returnMap map[string]returnPair, metricsScraper metrics.Scraper, configSpec config.Spec, innerRC bool, executionErrors string, isTimeout bool) {
	var jobSummaries []JobSummary
	for _, job := range executedJobs {
		if !job.JobConfig.SkipIndexing {
			if value, exists := returnMap[job.JobConfig.Name]; exists && !isTimeout {
				innerRC = value.innerRC == 0
				executionErrors = value.executionErrors
			}
			var achievedQps float64
			elapsedTime := job.End.Sub(job.Start).Round(time.Second).Seconds()
			if elapsedTime > 0 {
				achievedQps = math.Round((float64(job.ObjectOperations)/elapsedTime)*1000) / 1000
			}
			jobSummaries = append(jobSummaries, JobSummary{
				UUID:                uuid,
				Timestamp:           job.Start,
				EndTimestamp:        job.End,
				ElapsedTime:         elapsedTime,
				AchievedQps:         achievedQps,
				ChurnStartTimestamp: job.ChurnStart,
				ChurnEndTimestamp:   job.ChurnEnd,
				JobConfig:           job.JobConfig,
				Metadata:            metricsScraper.SummaryMetadata,
				Passed:              innerRC,
				ExecutionErrors:     executionErrors,
				Version:             fmt.Sprintf("%v@%v", version.Version, version.GitCommit),
				MetricName:          jobSummaryMetric,
			})
		}
	}
	for _, indexer := range metricsScraper.IndexerList {
		IndexJobSummary(jobSummaries, indexer)
	}
	for _, prometheusClient := range metricsScraper.PrometheusClients {
		prometheusClient.ScrapeJobsMetrics(executedJobs...)
	}
	for _, indexer := range configSpec.MetricsEndpoints {
		if indexer.Type == indexers.LocalIndexer && indexer.CreateTarball {
			metrics.CreateTarball(indexer.IndexerConfig)
		}
	}
}

func verifyJobTimeout(job *config.Job, defaultTimeout time.Duration) {
	if job.MaxWaitTimeout == 0 {
		log.Debugf("%s: job.MaxWaitTimeout is zero, override by timeout: %s", job.Name, defaultTimeout)
		job.MaxWaitTimeout = defaultTimeout
	}
}

func verifyQPSBurst(job *config.Job) {
	if job.QPS <= 0 {
		log.Warnf("%s: Invalid QPS (%v); using default: %v", job.Name, job.QPS, rest.DefaultQPS)
		job.QPS = rest.DefaultQPS
	} else {
		log.Debugf("%s: QPS: %v", job.Name, job.QPS)
	}

	if job.Burst <= 0 {
		log.Warnf("%s: Invalid Burst (%v); using default: %v", job.Name, job.Burst, rest.DefaultBurst)
		job.Burst = rest.DefaultBurst
	} else {
		log.Debugf("%s: Burst: %v", job.Name, job.Burst)
	}
}

func verifyJobDefaults(job *config.Job, defaultTimeout time.Duration) {
	verifyJobTimeout(job, defaultTimeout)
	verifyQPSBurst(job)
}

// newExecutorList Returns a list of executors
func newExecutorList(configSpec config.Spec, kubeClientProvider *config.KubeClientProvider, embedCfg *fileutils.EmbedConfiguration) []JobExecutor {
	var executorList []JobExecutor
	for _, job := range configSpec.Jobs {
		verifyJobDefaults(&job, configSpec.GlobalConfig.Timeout)
		executorList = append(executorList, newExecutor(configSpec, kubeClientProvider, job, embedCfg))
	}
	return executorList
}

// Runs on wait list at the end of benchmark
func runWaitList(globalWaitMap map[string][]string, executorMap map[string]JobExecutor) []error {
	var wg sync.WaitGroup
	errChan := make(chan []error, len(globalWaitMap))
	for executorUUID, namespaces := range globalWaitMap {
		executor := executorMap[executorUUID]
		log.Infof("Waiting up to %s for actions to be completed", executor.MaxWaitTimeout)
		// This semaphore is used to limit the maximum number of concurrent goroutines
		sem := make(chan int, int(executor.restConfig.QPS))
		for _, ns := range namespaces {
			sem <- 1
			wg.Add(1)
			go func(ns string) {
				defer func() {
					<-sem
					wg.Done()
				}()
				if err := executor.waitForObjects(ns); err != nil {
					errChan <- err
				}
			}(ns)
		}
		wg.Wait()
	}
	close(errChan)

	var errs []error
	for err := range errChan {
		errs = append(errs, err...)
	}
	if len(errs) > 0 {
		return errs
	}
	return nil
}

func (ex *JobExecutor) gc(ctx context.Context, wg *sync.WaitGroup) {
	labelSelector := fmt.Sprintf("%s=%s", config.KubeBurnerLabelJob, ex.Name)
	if wg != nil {
		defer wg.Done()
	}
	if ex.deletionStrategy == config.GVRDeletionStrategy {
		namespaces, err := ex.clientSet.CoreV1().Namespaces().List(ctx, metav1.ListOptions{LabelSelector: labelSelector})
		if err != nil {
			log.Error(err.Error())
		} else {
			namespacesToDelete := make([]string, 0, len(namespaces.Items))
			for _, ns := range namespaces.Items {
				namespacesToDelete = append(namespacesToDelete, ns.Name)
			}
			CleanupNamespacesUsingGVR(ctx, *ex, namespacesToDelete)
			err := util.CleanupNamespaces(ctx, ex.clientSet, labelSelector)
			if err != nil {
				log.Error(err.Error())
			}
		}
	} else {
		err := util.CleanupNamespaces(ctx, ex.clientSet, labelSelector)
		// Just report error and continue
		if err != nil {
			log.Error(err.Error())
		}
	}
	for _, obj := range ex.objects {
		ex.limiter.Wait(ctx)
		if !obj.namespaced {
			CleanupNonNamespacedResourcesUsingGVR(ctx, *ex, obj, labelSelector)
		} else if obj.namespace != "" { // When the object has a fixed namespace not generated by kube-burner
			CleanupNamespaceResourcesUsingGVR(ctx, *ex, obj, obj.namespace, labelSelector)
			waitForDeleteNamespacedResources(ctx, *ex, obj.namespace, labelSelector)
		}
	}
}<|MERGE_RESOLUTION|>--- conflicted
+++ resolved
@@ -20,7 +20,6 @@
 	"fmt"
 	"math"
 	"slices"
-	"strconv"
 	"sync"
 	"time"
 
@@ -82,8 +81,6 @@
 	res := make(chan int, 1)
 	uuid := configSpec.GlobalConfig.UUID
 	globalConfig := configSpec.GlobalConfig
-	globalWaitMap := make(map[string][]string)
-	executorMap := make(map[string]JobExecutor)
 	returnMap := make(map[string]returnPair)
 	log.Infof("🔥 Starting kube-burner (%s@%s) with UUID %s", version.Version, version.GitCommit, uuid)
 	ctx, cancel := context.WithTimeout(context.Background(), configSpec.GlobalConfig.Timeout)
@@ -110,7 +107,6 @@
 			}
 			watcherStartErrors := watcherManager.Wait()
 			errs = append(errs, watcherStartErrors...)
-			var waitListNamespaces []string
 			if measurementsInstance == nil {
 				measurementsJobName = jobExecutor.Name
 				measurementsInstance = measurementsFactory.NewMeasurements(&jobExecutor.Job, kubeClientProvider, embedCfg)
@@ -130,7 +126,7 @@
 					log.Infof("Churn delay: %v", jobExecutor.ChurnConfig.Delay)
 					log.Infof("Churn type: %v", jobExecutor.ChurnConfig.Mode)
 				}
-				if jobErrs := jobExecutor.RunCreateJob(ctx, 0, jobExecutor.JobIterations, &waitListNamespaces); len(jobErrs) > 0 {
+				if jobErrs := jobExecutor.RunCreateJob(ctx, 0, jobExecutor.JobIterations); jobErrs != nil {
 					errs = append(errs, jobErrs...)
 					innerRC = 1
 				}
@@ -154,21 +150,6 @@
 					}
 					log.Error(err.Error())
 				}
-<<<<<<< HEAD
-				if config.IsChurnEnabled(jobExecutor.Job) {
-					churnStart := time.Now().UTC()
-					executedJobs[jobExecutorIdx].ChurnStart = &churnStart
-					if jobErrs := jobExecutor.RunCreateJobWithChurn(ctx); len(jobErrs) > 0 {
-						errs = append(errs, jobErrs...)
-						innerRC = 1
-					}
-					churnEnd := time.Now().UTC()
-					executedJobs[jobExecutorIdx].ChurnEnd = &churnEnd
-				}
-				globalWaitMap[strconv.Itoa(jobExecutorIdx)+jobExecutor.Name] = waitListNamespaces
-				executorMap[strconv.Itoa(jobExecutorIdx)+jobExecutor.Name] = jobExecutor
-=======
->>>>>>> 11d41570
 			} else {
 				if jobErrs := jobExecutor.Run(ctx); len(jobErrs) > 0 {
 					errs = append(errs, jobErrs...)
@@ -233,10 +214,7 @@
 			}
 		}
 		if globalConfig.WaitWhenFinished {
-			if waitErrs := runWaitList(globalWaitMap, executorMap); len(waitErrs) > 0 {
-				errs = append(errs, waitErrs...)
-				innerRC = 1
-			}
+			runWaitList(jobExecutors)
 		}
 		// We initialize garbage collection as soon as the benchmark finishes
 		if globalConfig.GC {
@@ -399,39 +377,32 @@
 }
 
 // Runs on wait list at the end of benchmark
-func runWaitList(globalWaitMap map[string][]string, executorMap map[string]JobExecutor) []error {
-	var wg sync.WaitGroup
-	errChan := make(chan []error, len(globalWaitMap))
-	for executorUUID, namespaces := range globalWaitMap {
-		executor := executorMap[executorUUID]
+func runWaitList(jobExecutors []JobExecutor) []error {
+	var allErrs []error
+	var mu sync.Mutex
+	for _, executor := range jobExecutors {
 		log.Infof("Waiting up to %s for actions to be completed", executor.MaxWaitTimeout)
-		// This semaphore is used to limit the maximum number of concurrent goroutines
-		sem := make(chan int, int(executor.restConfig.QPS))
-		for _, ns := range namespaces {
-			sem <- 1
+		var wg sync.WaitGroup
+		sem := make(chan struct{}, int(executor.restConfig.QPS))
+		for ns := range executor.createdNamespaces {
+			ns := ns
+			sem <- struct{}{}
 			wg.Add(1)
-			go func(ns string) {
+			go func() {
 				defer func() {
 					<-sem
 					wg.Done()
 				}()
-				if err := executor.waitForObjects(ns); err != nil {
-					errChan <- err
-				}
-			}(ns)
+				if errs := executor.waitForObjects(ns); errs != nil {
+					mu.Lock()
+					allErrs = append(allErrs, errs...)
+					mu.Unlock()
+				}
+			}()
 		}
 		wg.Wait()
 	}
-	close(errChan)
-
-	var errs []error
-	for err := range errChan {
-		errs = append(errs, err...)
-	}
-	if len(errs) > 0 {
-		return errs
-	}
-	return nil
+	return allErrs
 }
 
 func (ex *JobExecutor) gc(ctx context.Context, wg *sync.WaitGroup) {
