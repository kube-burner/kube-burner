--- conflicted
+++ resolved
@@ -78,24 +78,11 @@
 var embedFS embed.FS
 var embedFSDir string
 
-<<<<<<< HEAD
-//nolint:gocyclo
-func Run(
-	configSpec config.Spec,
-	kubeClientProvider *config.KubeClientProvider,
-	prometheusClients []*prometheus.Prometheus,
-	alertMs []*alerting.AlertManager,
-	indexer *indexers.Indexer,
-	timeout time.Duration,
-	metadata map[string]interface{},
-) (int, error) {
-=======
 // Runs the with the given configuration and metrics scraper, with the specified timeout.
 // Returns:
 // - error code
 // - error
-func Run(configSpec config.Spec, metricsScraper metrics.Scraper, timeout time.Duration) (int, error) {
->>>>>>> 5d2ba38b
+func Run(configSpec config.Spec, kubeClientProvider *config.KubeClientProvider, metricsScraper metrics.Scraper, timeout time.Duration) (int, error) {
 	var err error
 	var rc int
 	var executedJobs []prometheus.Job
@@ -112,18 +99,9 @@
 	log.Infof("🔥 Starting kube-burner (%s@%s) with UUID %s", version.Version, version.GitCommit, uuid)
 	go func() {
 		var innerRC int
-<<<<<<< HEAD
-		measurements.NewMeasurementFactory(configSpec, metadata)
+		measurements.NewMeasurementFactory(configSpec, metricsScraper.Metadata)
 		jobList = newExecutorList(configSpec, kubeClientProvider, uuid, timeout)
 		ClientSet, restConfig = kubeClientProvider.DefaultClientSet()
-=======
-		measurements.NewMeasurementFactory(configSpec, metricsScraper.Metadata)
-		jobList = newExecutorList(configSpec, uuid, timeout)
-		ClientSet, restConfig, err = config.GetClientSet(rest.DefaultQPS, rest.DefaultBurst)
-		if err != nil {
-			log.Fatalf("Error creating clientSet: %s", err)
-		}
->>>>>>> 5d2ba38b
 		for _, job := range jobList {
 			if job.PreLoadImages && job.JobType == config.CreationJob {
 				if err = preLoadImages(job); err != nil {
