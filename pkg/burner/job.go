--- conflicted
+++ resolved
@@ -99,20 +99,14 @@
 	log.Infof("🔥 Starting kube-burner (%s@%s) with UUID %s", version.Version, version.GitCommit, uuid)
 	go func() {
 		var innerRC int
-<<<<<<< HEAD
 		var churnStart *time.Time
 		var churnEnd *time.Time
-		measurements.NewMeasurementFactory(configSpec, metadata)
-		jobList = newExecutorList(configSpec, uuid, timeout)
-		ClientSet, restConfig, err = config.GetClientSet(rest.DefaultQPS, rest.DefaultBurst)
-		if err != nil {
-			log.Fatalf("Error creating clientSet: %s", err)
-		}
-=======
 		measurements.NewMeasurementFactory(configSpec, metricsScraper.Metadata)
 		jobList = newExecutorList(configSpec, kubeClientProvider, uuid, timeout)
 		ClientSet, restConfig = kubeClientProvider.DefaultClientSet()
->>>>>>> 1aba04cc
+		if err != nil {
+			log.Fatalf("Error creating clientSet: %s", err)
+		}
 		for _, job := range jobList {
 			if job.PreLoadImages && job.JobType == config.CreationJob {
 				if err = preLoadImages(job); err != nil {
@@ -258,28 +252,20 @@
 			}
 			if !job.JobConfig.SkipIndexing {
 				for _, indexer := range metricsScraper.IndexerList {
+					if !job.ChurnStart.IsZero() {
+						jobTimings.ChurnStartTimestamp = &job.ChurnStart
+						jobTimings.ChurnEndTimestamp = &job.ChurnEnd
+						if churnStart == nil {
+							churnStart = &job.ChurnStart
+						}
+						churnEnd = &job.ChurnEnd
+					}
 					indexjobSummaryInfo(indexer, uuid, jobTimings, job.JobConfig, metricsScraper.Metadata)
 				}
-<<<<<<< HEAD
-				if !job.ChurnStart.IsZero() {
-					jobTimings.ChurnStartTimestamp = &job.ChurnStart
-					jobTimings.ChurnEndTimestamp = &job.ChurnEnd
-					if churnStart == nil {
-						churnStart = &job.ChurnStart
-					}
-					churnEnd = &job.ChurnEnd
-				}
-				indexjobSummaryInfo(indexer, uuid, jobTimings, job.JobConfig, metadata)
-			}
-		}
-		for _, alertM := range alertMs {
+			}
+		}
+		for _, alertM := range metricsScraper.AlertMs {
 			if err := alertM.Evaluate(executedJobs[0].Start, executedJobs[len(jobList)-1].End, churnStart, churnEnd); err != nil {
-=======
-			}
-		}
-		for _, alertM := range metricsScraper.AlertMs {
-			if err := alertM.Evaluate(executedJobs[0].Start, executedJobs[len(jobList)-1].End); err != nil {
->>>>>>> 1aba04cc
 				errs = append(errs, err)
 				innerRC = 1
 			}
