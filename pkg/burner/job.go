// Copyright 2020 The Kube-burner Authors.
//
// Licensed under the Apache License, Version 2.0 (the "License");
// you may not use this file except in compliance with the License.
// You may obtain a copy of the License at
//
//      http://www.apache.org/licenses/LICENSE-2.0
//
// Unless required by applicable law or agreed to in writing, software
// distributed under the License is distributed on an "AS IS" BASIS,
// WITHOUT WARRANTIES OR CONDITIONS OF ANY KIND, either express or implied.
// See the License for the specific language governing permissions and
// limitations under the License.

package burner

import (
	"context"
	"errors"
	"fmt"
	"strconv"
	"sync"
	"time"

	"github.com/cloud-bulldozer/go-commons/v2/indexers"
	"github.com/cloud-bulldozer/go-commons/v2/version"
	"github.com/kube-burner/kube-burner/pkg/config"
	"github.com/kube-burner/kube-burner/pkg/measurements"
	"github.com/kube-burner/kube-burner/pkg/prometheus"
	"github.com/kube-burner/kube-burner/pkg/util"
	"github.com/kube-burner/kube-burner/pkg/util/fileutils"
	"github.com/kube-burner/kube-burner/pkg/util/metrics"
	log "github.com/sirupsen/logrus"
	utilerrors "k8s.io/apimachinery/pkg/util/errors"
	"k8s.io/client-go/rest"
)

// returnPair is a pair of return codes for a job
type returnPair struct {
	innerRC         int
	executionErrors string
}

const (
	jobName              = "JobName"
	replica              = "Replica"
	jobIteration         = "Iteration"
	jobUUID              = "UUID"
	jobRunId             = "RunID"
	rcTimeout            = 2
	rcAlert              = 3
	rcMeasurement        = 4
	garbageCollectionJob = "garbage-collection"
	APIVersionV1         = "v1"
)

var (
	supportedExecutionMode = map[config.ExecutionMode]struct{}{
		config.ExecutionModeParallel:   {},
		config.ExecutionModeSequential: {},
	}
)

// Runs the with the given configuration and metrics scraper, with the specified timeout.
// Returns:
// - error code
// - error
//
//nolint:gocyclo
func Run(configSpec config.Spec, kubeClientProvider *config.KubeClientProvider, metricsScraper metrics.Scraper, additionalMeasurementFactoryMap map[string]measurements.NewMeasurementFactory, embedCfg *fileutils.EmbedConfiguration) (int, error) {
	var err error
	var rc int
	var executedJobs []prometheus.Job
	var jobList []Executor
	var msWg, gcWg sync.WaitGroup
	var gcCtx context.Context
	var cancelGC context.CancelFunc
	errs := []error{}
	res := make(chan int, 1)
	uuid := configSpec.GlobalConfig.UUID
	globalConfig := configSpec.GlobalConfig
	globalWaitMap := make(map[string][]string)
	executorMap := make(map[string]Executor)
	returnMap := make(map[string]returnPair)
	timeoutGCStarted := false
	log.Infof("🔥 Starting kube-burner (%s@%s) with UUID %s", version.Version, version.GitCommit, uuid)
	ctx, cancel := context.WithTimeout(context.Background(), configSpec.GlobalConfig.Timeout)
	defer cancel()
	go func() {
		var innerRC int
		measurementsFactory := measurements.NewMeasurementsFactory(configSpec, metricsScraper.MetricsMetadata, additionalMeasurementFactoryMap)
		jobList = newExecutorList(configSpec, kubeClientProvider, embedCfg)
		handlePreloadImages(jobList, kubeClientProvider)
		// Iterate job list
		var measurementsInstance *measurements.Measurements
		var measurementsJobName string
		for jobPosition, job := range jobList {
			executedJobs = append(executedJobs, prometheus.Job{
				Start:     time.Now().UTC(),
				JobConfig: job.Job,
			})
			var waitListNamespaces []string
			if measurementsInstance == nil {
				measurementsJobName = job.Name
				measurementsInstance = measurementsFactory.NewMeasurements(&job.Job, kubeClientProvider)
				measurementsInstance.Start()
			}
			log.Infof("Triggering job: %s", job.Name)
			if job.JobType == config.CreationJob {
				if job.Cleanup {
					// No timeout for initial job cleanup
					garbageCollectJob(context.TODO(), job, fmt.Sprintf("kube-burner-job=%s", job.Name), nil)
				}
				if job.Churn {
					log.Info("Churning enabled")
					log.Infof("Churn cycles: %v", job.ChurnCycles)
					log.Infof("Churn duration: %v", job.ChurnDuration)
					log.Infof("Churn percent: %v", job.ChurnPercent)
					log.Infof("Churn delay: %v", job.ChurnDelay)
					log.Infof("Churn deletion strategy: %v", job.ChurnDeletionStrategy)
				}
				job.RunCreateJob(ctx, 0, job.JobIterations, &waitListNamespaces)
				if ctx.Err() != nil {
					return
				}
				// If object verification is enabled
				if job.VerifyObjects && !job.Verify() {
					err := errors.New("object verification failed")
					// If errorOnVerify is enabled. Set RC to 1 and append error
					if job.ErrorOnVerify {
						innerRC = 1
						errs = append(errs, err)
					}
					log.Error(err.Error())
				}
				if job.Churn {
					churnStart := time.Now().UTC()
					executedJobs[len(executedJobs)-1].ChurnStart = &churnStart
					job.RunCreateJobWithChurn(ctx)
					churnEnd := time.Now().UTC()
					executedJobs[len(executedJobs)-1].ChurnEnd = &churnEnd
				}
				globalWaitMap[strconv.Itoa(jobPosition)+job.Name] = waitListNamespaces
				executorMap[strconv.Itoa(jobPosition)+job.Name] = job
			} else {
				job.RunJob(ctx)
				if ctx.Err() != nil {
					return
				}
			}
			if job.BeforeCleanup != "" {
				log.Infof("Waiting for beforeCleanup command %s to finish", job.BeforeCleanup)
				stdOut, stdErr, err := util.RunShellCmd(job.BeforeCleanup, job.embedCfg)
				if err != nil {
					err = fmt.Errorf("BeforeCleanup failed: %v", err)
					log.Error(err.Error())
					errs = append(errs, err)
					innerRC = 1
				}
				log.Infof("BeforeCleanup out: %v, err: %v", stdOut.String(), stdErr.String())
			}
			jobEnd := time.Now().UTC()
			if job.MetricsClosing == "afterJob" {
				executedJobs[len(executedJobs)-1].End = jobEnd
			}
			if job.JobPause > 0 {
				log.Infof("Pausing for %v before finishing job", job.JobPause)
				time.Sleep(job.JobPause)
			}
			if job.MetricsClosing == "afterJobPause" {
				executedJobs[len(executedJobs)-1].End = time.Now().UTC()
			}
			if !globalConfig.WaitWhenFinished {
				elapsedTime := jobEnd.Sub(executedJobs[len(executedJobs)-1].Start).Round(time.Second)
				log.Infof("Job %s took %v", job.Name, elapsedTime)
			}
			if !job.MetricsAggregate {
				// We stop and index measurements per job
				if err = measurementsInstance.Stop(); err != nil {
					errs = append(errs, err)
					log.Error(err.Error())
					innerRC = rcMeasurement
				}
				if job.MetricsClosing == "afterMeasurements" {
					executedJobs[len(executedJobs)-1].End = time.Now().UTC()
				}
				if !job.SkipIndexing && len(metricsScraper.IndexerList) > 0 {
					msWg.Add(1)
					go func(msi *measurements.Measurements, jobName string) {
						defer msWg.Done()
						msi.Index(jobName, metricsScraper.IndexerList)
					}(measurementsInstance, measurementsJobName)
				}
				measurementsInstance = nil
			}
		}
		if globalConfig.WaitWhenFinished {
			runWaitList(globalWaitMap, executorMap)
		}
		// We initialize garbage collection as soon as the benchmark finishes
		if globalConfig.GC {
			//nolint:govet
			gcCtx, _ = context.WithTimeout(context.Background(), globalConfig.GCTimeout)
			for _, job := range jobList {
				gcWg.Add(1)
				go garbageCollectJob(gcCtx, job, fmt.Sprintf("kube-burner-job=%s", job.Name), &gcWg)
			}
			if globalConfig.GCMetrics {
				cleanupStart := time.Now().UTC()
				log.Info("Garbage collection metrics on, waiting for GC")
				// If gcMetrics is enabled, garbage collection must be blocker
				gcWg.Wait()
				// We add an extra dummy job to executedJobs to index metrics from this stage
				executedJobs = append(executedJobs, prometheus.Job{
					Start: cleanupStart,
					End:   time.Now().UTC(),
					JobConfig: config.Job{
						Name: garbageCollectionJob,
					},
				})
			}
		}
		// Make sure that measurements have indexed their stuff before we index metrics
		msWg.Wait()
		for _, job := range executedJobs {
			// Declare slice on each iteration
			var jobAlerts []error
			var executionErrors string
			for _, alertM := range metricsScraper.AlertMs {
				if err := alertM.Evaluate(job); err != nil {
					errs = append(errs, err)
					jobAlerts = append(jobAlerts, err)
					innerRC = rcAlert
				}
			}
			if len(jobAlerts) > 0 {
				executionErrors = utilerrors.NewAggregate(jobAlerts).Error()
			}
			returnMap[job.JobConfig.Name] = returnPair{innerRC: innerRC, executionErrors: executionErrors}
		}
		indexMetrics(uuid, executedJobs, returnMap, metricsScraper, configSpec, true, "", false)
		log.Infof("Finished execution with UUID: %s", uuid)
		res <- innerRC
	}()
	select {
	case rc = <-res:
	// When benchmark times out
	case <-time.After(configSpec.GlobalConfig.Timeout):
		err := fmt.Errorf("%v timeout reached", configSpec.GlobalConfig.Timeout)
		log.Error(err.Error())
		executedJobs[len(executedJobs)-1].End = time.Now().UTC()
<<<<<<< HEAD
		if globalConfig.GC {
			gcCtx, cancel := context.WithTimeout(context.Background(), globalConfig.GCTimeout)
			defer cancel()
			for _, job := range jobList[:len(executedJobs)-1] {
				gcWg.Add(1)
				go garbageCollectJob(gcCtx, job, fmt.Sprintf("kube-burner-job=%s", job.Name), &gcWg)
			}
			timeoutGCStarted = true
		}
=======
>>>>>>> 05653d8c
		errs = append(errs, err)
		rc = rcTimeout
		if globalConfig.GC {
			gcCtx, cancelGC = context.WithTimeout(context.Background(), globalConfig.GCTimeout)
			defer cancelGC()
			for _, job := range jobList[:len(executedJobs)-1] {
				gcWg.Add(1)
				go garbageCollectJob(gcCtx, job, fmt.Sprintf("kube-burner-job=%s", job.Name), &gcWg)
			}
		}
		indexMetrics(uuid, executedJobs, returnMap, metricsScraper, configSpec, false, utilerrors.NewAggregate(errs).Error(), true)
	}
<<<<<<< HEAD
	// When GC is enabled and GCMetrics is disabled, we assume previous GC operation ran in background, so we have to ensure there's no garbage left
	// Also wait if timeout GC was started, regardless of GCMetrics setting
	if globalConfig.GC && (!globalConfig.GCMetrics || timeoutGCStarted) {
		log.Info("Garbage collecting jobs")
		gcWg.Wait()
=======
	if globalConfig.GC {
		// When GC is enabled and GCMetrics is disabled, we assume previous GC operation ran in background, so we have to ensure there's no garbage left
		if !globalConfig.GCMetrics {
			log.Info("Garbage collecting jobs")
			gcWg.Wait()
		}
		// When GC times out and job execution has finished successfully, return timeout
		if gcCtx.Err() == context.DeadlineExceeded && rc == 0 {
			errs = append(errs, fmt.Errorf("garbage collection timeout reached"))
			rc = rcTimeout
		}
>>>>>>> 05653d8c
	}
	return rc, utilerrors.NewAggregate(errs)
}

// If requests, preload the images used in the test into the node
func handlePreloadImages(executorList []Executor, kubeClientProvider *config.KubeClientProvider) {
	clientSet, _ := kubeClientProvider.DefaultClientSet()
	for _, executor := range executorList {
		if executor.PreLoadImages && executor.JobType == config.CreationJob {
			if err := preLoadImages(executor, clientSet); err != nil {
				log.Fatal(err.Error())
			}
		}
	}
}

// indexMetrics indexes metrics for the executed jobs
func indexMetrics(uuid string, executedJobs []prometheus.Job, returnMap map[string]returnPair, metricsScraper metrics.Scraper, configSpec config.Spec, innerRC bool, executionErrors string, isTimeout bool) {
	var jobSummaries []JobSummary
	for _, job := range executedJobs {
		if !job.JobConfig.SkipIndexing {
			if value, exists := returnMap[job.JobConfig.Name]; exists && !isTimeout {
				innerRC = value.innerRC == 0
				executionErrors = value.executionErrors
			}
			jobSummaries = append(jobSummaries, JobSummary{
				UUID:                uuid,
				Timestamp:           job.Start,
				EndTimestamp:        job.End,
				ElapsedTime:         job.End.Sub(job.Start).Round(time.Second).Seconds(),
				ChurnStartTimestamp: job.ChurnStart,
				ChurnEndTimestamp:   job.ChurnEnd,
				JobConfig:           job.JobConfig,
				Metadata:            metricsScraper.SummaryMetadata,
				Passed:              innerRC,
				ExecutionErrors:     executionErrors,
				Version:             fmt.Sprintf("%v@%v", version.Version, version.GitCommit),
				MetricName:          jobSummaryMetric,
			})
		}
	}
	for _, indexer := range metricsScraper.IndexerList {
		IndexJobSummary(jobSummaries, indexer)
	}
	for _, prometheusClient := range metricsScraper.PrometheusClients {
		prometheusClient.ScrapeJobsMetrics(executedJobs...)
	}
	for _, indexer := range configSpec.MetricsEndpoints {
		if indexer.IndexerConfig.Type == indexers.LocalIndexer && indexer.IndexerConfig.CreateTarball {
			metrics.CreateTarball(indexer.IndexerConfig)
		}
	}
}

func verifyJobTimeout(job *config.Job, defaultTimeout time.Duration) {
	if job.MaxWaitTimeout == 0 {
		log.Debugf("job.MaxWaitTimeout is zero in %s, override by timeout: %s", job.Name, defaultTimeout)
		job.MaxWaitTimeout = defaultTimeout
	}
}

func verifyQPSBurst(job *config.Job) {
	if job.QPS == 0 || job.Burst == 0 {
		log.Infof("QPS or Burst rates not set, using default client-go values: %v %v", rest.DefaultQPS, rest.DefaultBurst)
		job.QPS = rest.DefaultQPS
		job.Burst = rest.DefaultBurst
	} else {
		log.Infof("QPS: %v", job.QPS)
		log.Infof("Burst: %v", job.Burst)
	}
}

func verifyJobDefaults(job *config.Job, defaultTimeout time.Duration) {
	verifyJobTimeout(job, defaultTimeout)
	verifyQPSBurst(job)
}

// newExecutorList Returns a list of executors
func newExecutorList(configSpec config.Spec, kubeClientProvider *config.KubeClientProvider, embedCfg *fileutils.EmbedConfiguration) []Executor {
	var executorList []Executor
	for _, job := range configSpec.Jobs {
		verifyJobDefaults(&job, configSpec.GlobalConfig.Timeout)
		executorList = append(executorList, newExecutor(configSpec, kubeClientProvider, job, embedCfg))
	}
	return executorList
}

// Runs on wait list at the end of benchmark
func runWaitList(globalWaitMap map[string][]string, executorMap map[string]Executor) {
	var wg sync.WaitGroup
	for executorUUID, namespaces := range globalWaitMap {
		executor := executorMap[executorUUID]
		log.Infof("Waiting up to %s for actions to be completed", executor.MaxWaitTimeout)
		// This semaphore is used to limit the maximum number of concurrent goroutines
		sem := make(chan int, int(executor.restConfig.QPS))
		for _, ns := range namespaces {
			sem <- 1
			wg.Add(1)
			go func(ns string) {
				executor.waitForObjects(ns)
				<-sem
				wg.Done()
			}(ns)
		}
		wg.Wait()
	}
}

func garbageCollectJob(ctx context.Context, jobExecutor Executor, labelSelector string, wg *sync.WaitGroup) {
	if wg != nil {
		defer wg.Done()
	}
	err := util.CleanupNamespaces(ctx, jobExecutor.clientSet, labelSelector)
	// Just report error and continue
	if err != nil {
		log.Error(err.Error())
	}
	for _, obj := range jobExecutor.objects {
		jobExecutor.limiter.Wait(ctx)
		if !obj.namespaced {
			CleanupNonNamespacedResourcesUsingGVR(ctx, jobExecutor, obj, labelSelector)
		} else if obj.namespace != "" { // When the object has a fixed namespace not generated by kube-burner
			CleanupNamespaceResourcesUsingGVR(ctx, jobExecutor, obj, obj.namespace, labelSelector)
		}
	}
}<|MERGE_RESOLUTION|>--- conflicted
+++ resolved
@@ -249,18 +249,6 @@
 		err := fmt.Errorf("%v timeout reached", configSpec.GlobalConfig.Timeout)
 		log.Error(err.Error())
 		executedJobs[len(executedJobs)-1].End = time.Now().UTC()
-<<<<<<< HEAD
-		if globalConfig.GC {
-			gcCtx, cancel := context.WithTimeout(context.Background(), globalConfig.GCTimeout)
-			defer cancel()
-			for _, job := range jobList[:len(executedJobs)-1] {
-				gcWg.Add(1)
-				go garbageCollectJob(gcCtx, job, fmt.Sprintf("kube-burner-job=%s", job.Name), &gcWg)
-			}
-			timeoutGCStarted = true
-		}
-=======
->>>>>>> 05653d8c
 		errs = append(errs, err)
 		rc = rcTimeout
 		if globalConfig.GC {
@@ -270,19 +258,14 @@
 				gcWg.Add(1)
 				go garbageCollectJob(gcCtx, job, fmt.Sprintf("kube-burner-job=%s", job.Name), &gcWg)
 			}
+			timeoutGCStarted = true
 		}
 		indexMetrics(uuid, executedJobs, returnMap, metricsScraper, configSpec, false, utilerrors.NewAggregate(errs).Error(), true)
 	}
-<<<<<<< HEAD
-	// When GC is enabled and GCMetrics is disabled, we assume previous GC operation ran in background, so we have to ensure there's no garbage left
-	// Also wait if timeout GC was started, regardless of GCMetrics setting
-	if globalConfig.GC && (!globalConfig.GCMetrics || timeoutGCStarted) {
-		log.Info("Garbage collecting jobs")
-		gcWg.Wait()
-=======
 	if globalConfig.GC {
 		// When GC is enabled and GCMetrics is disabled, we assume previous GC operation ran in background, so we have to ensure there's no garbage left
-		if !globalConfig.GCMetrics {
+		// Also wait if timeout GC was started, regardless of GCMetrics setting
+		if !globalConfig.GCMetrics || timeoutGCStarted {
 			log.Info("Garbage collecting jobs")
 			gcWg.Wait()
 		}
@@ -291,7 +274,6 @@
 			errs = append(errs, fmt.Errorf("garbage collection timeout reached"))
 			rc = rcTimeout
 		}
->>>>>>> 05653d8c
 	}
 	return rc, utilerrors.NewAggregate(errs)
 }
