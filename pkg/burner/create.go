--- conflicted
+++ resolved
@@ -98,11 +98,7 @@
 }
 
 // RunCreateJob executes a creation job
-<<<<<<< HEAD
 func (ex *JobExecutor) RunCreateJob(ctx context.Context, iterationStart, iterationEnd int, waitListNamespaces *[]string) []error {
-=======
-func (ex *JobExecutor) RunCreateJob(ctx context.Context, iterationStart, iterationEnd int) {
->>>>>>> 630e7a63
 	nsAnnotations := make(map[string]string)
 	nsLabels := map[string]string{
 		config.KubeBurnerLabelJob:   ex.Name,
@@ -111,12 +107,8 @@
 	}
 	var wg sync.WaitGroup
 	var ns string
-<<<<<<< HEAD
 	var err error
 	var waitErrors []error
-=======
-	var namespacesWaited = make(map[string]bool)
->>>>>>> 630e7a63
 	maps.Copy(nsLabels, ex.NamespaceLabels)
 	maps.Copy(nsAnnotations, ex.NamespaceAnnotations)
 	if ex.nsRequired && !ex.NamespacedIterations {
@@ -185,33 +177,8 @@
 	// Wait for all replicas to be created
 	wg.Wait()
 	if ex.WaitWhenFinished {
-<<<<<<< HEAD
 		if errs := ex.waitForCompletion(iterationStart, iterationEnd, ns, namespacesWaited); len(errs) > 0 && waitErrors == nil {
 			waitErrors = append(waitErrors, errs...)
-=======
-		log.Infof("Job Completed: waiting up to %s for objects to be ready/completed", ex.MaxWaitTimeout)
-		// This semaphore is used to limit the maximum number of concurrent goroutines
-		sem := make(chan int, int(ex.restConfig.QPS))
-		for i := iterationStart; i < iterationEnd; i++ {
-			if ex.nsRequired && ex.NamespacedIterations {
-				ns = ex.generateNamespace(i)
-				if namespacesWaited[ns] {
-					continue
-				}
-				namespacesWaited[ns] = true
-			}
-			sem <- 1
-			wg.Add(1)
-			go func(ns string) {
-				ex.waitForObjects(ns)
-				<-sem
-				wg.Done()
-			}(ns)
-			// Wait for all namespaces to be ready
-			if !ex.NamespacedIterations {
-				break
-			}
->>>>>>> 630e7a63
 		}
 	}
 	if len(waitErrors) > 0 {
@@ -381,7 +348,6 @@
 }
 
 // RunCreateJobWithChurn executes a churn creation job
-<<<<<<< HEAD
 func (ex *JobExecutor) RunCreateJobWithChurn(ctx context.Context) []error {
 	if ctx.Err() != nil {
 		return []error{ctx.Err()}
@@ -394,25 +360,6 @@
 	// Determine the number of job iterations to churn (min 1)
 	numToChurn := int(math.Max(float64(ex.ChurnPercent*ex.JobIterations/100), 1))
 	now := time.Now().UTC()
-=======
-func (ex *JobExecutor) RunCreateJobWithChurn(ctx context.Context) {
-	// Cleanup namespaces based on the labels we added to the objects
-	log.Infof("Churning mode: %s", ex.ChurnConfig.Mode)
-	switch ex.ChurnConfig.Mode {
-	case config.ChurnNamespaces:
-		if !ex.nsRequired {
-			log.Info("No namespaces were created in this job, skipping churning stage")
-			return
-		}
-		ex.churnNamespaces(ctx)
-	case config.ChurnObjects:
-		ex.churnObjects(ctx)
-	}
-}
-
-func (ex *JobExecutor) churnNamespaces(ctx context.Context) {
-	delPatch := fmt.Sprintf(`{"metadata": {"labels": {"%s": ""}}}`, config.KubeBurnerLabelChurnDelete)
->>>>>>> 630e7a63
 	cyclesCount := 0
 	now := time.Now().UTC()
 	// Create timer for the churn duration
@@ -430,7 +377,6 @@
 	numToChurn := int(math.Max(float64(ex.ChurnConfig.Percent*len(jobNamespaces.Items)/100), 1))
 
 	for {
-<<<<<<< HEAD
 		select {
 		case <-timer:
 			log.Info("Churn job complete")
@@ -442,29 +388,12 @@
 		if ex.ChurnCycles > 0 && cyclesCount >= ex.ChurnCycles {
 			log.Infof("Reached specified number of churn cycles (%d), stopping churn job", ex.ChurnCycles)
 			return errs
-=======
-		var randStart int
-		if ex.ChurnConfig.Duration > 0 {
-			select {
-			case <-timer:
-				log.Info("Churn job complete")
-				return
-			default:
-				log.Debugf("Next churn iteration, workload churning started %v ago", time.Since(now))
-			}
-		}
-		// Exit if churn cycles are completed
-		if ex.ChurnConfig.Cycles > 0 && cyclesCount >= ex.ChurnConfig.Cycles {
-			log.Infof("Reached specified number of churn cycles (%d), stopping churn job", ex.ChurnConfig.Cycles)
-			return
->>>>>>> 630e7a63
 		}
 		// Max amount of churn is 100% of namespaces
 		if len(jobNamespaces.Items)-numToChurn+1 > 0 {
 			randStart = rand.Intn(len(jobNamespaces.Items) - numToChurn + 1)
 		}
 		// delete numToChurn namespaces starting at randStart
-<<<<<<< HEAD
 		for i := randStart; i < numToChurn+randStart; i++ {
 			ns := ex.generateNamespace(i)
 			if namespacesPatched[ns] {
@@ -472,11 +401,6 @@
 			}
 			// Label namespaces to be deleted
 			_, err := ex.clientSet.CoreV1().Namespaces().Patch(context.TODO(), ns, types.JSONPatchType, delPatch, metav1.PatchOptions{})
-=======
-		namespacesToDelete := jobNamespaces.Items[randStart : numToChurn+randStart]
-		for _, ns := range namespacesToDelete {
-			_, err = ex.clientSet.CoreV1().Namespaces().Patch(context.TODO(), ns.Name, types.StrategicMergePatchType, []byte(delPatch), metav1.PatchOptions{})
->>>>>>> 630e7a63
 			if err != nil {
 				log.Errorf("Error applying label '%v' to namespace %s: %v", delPatch, ns.Name, err)
 			}
@@ -489,82 +413,11 @@
 		util.CleanupNamespaces(ctx, ex.clientSet, config.KubeBurnerLabelChurnDelete)
 		log.Info("Re-creating deleted objects")
 		// Re-create objects that were deleted
-<<<<<<< HEAD
 		if jobErrs := ex.RunCreateJob(ctx, randStart, numToChurn+randStart, &[]string{}); len(jobErrs) > 0 {
 			errs = append(errs, jobErrs...)
 		}
 		log.Infof("Sleeping for %v", ex.ChurnDelay)
 		time.Sleep(ex.ChurnDelay)
-=======
-		ex.RunCreateJob(ctx, randStart, numToChurn+randStart)
-		log.Infof("Sleeping for %v", ex.ChurnConfig.Delay)
-		time.Sleep(ex.ChurnConfig.Delay)
-		cyclesCount++
-	}
-}
-
-func (ex *JobExecutor) churnObjects(ctx context.Context) {
-	cyclesCount := 0
-	timer := time.After(ex.ChurnConfig.Duration)
-	now := time.Now().UTC()
-	var objectList *unstructured.UnstructuredList
-	var err error
-	for {
-		deletedObjects := []churnDeletedObject{}
-		if ex.ChurnConfig.Duration > 0 {
-			select {
-			case <-timer:
-				log.Info("Churn job complete")
-				return
-			default:
-				log.Debugf("Next churn iteration, workload churning started %v ago", time.Since(now))
-			}
-		}
-		// Exit if churn cycles are completed
-		if ex.ChurnConfig.Cycles > 0 && cyclesCount >= ex.ChurnConfig.Cycles {
-			log.Infof("Reached specified number of churn cycles (%d), stopping churn job", ex.ChurnConfig.Cycles)
-			return
-		}
-		log.Infof("Deleting objects")
-		for _, obj := range ex.objects {
-			// if churning is enabled in the object
-			if obj.Churn {
-				labelSelector := obj.LabelSelector
-				// Remove these labels to list all objects
-				delete(labelSelector, config.KubeBurnerLabelJobIteration)
-				delete(labelSelector, config.KubeBurnerLabelReplica)
-				objectList, err = ex.dynamicClient.Resource(obj.gvr).Namespace(metav1.NamespaceAll).List(ctx, metav1.ListOptions{
-					LabelSelector: labels.FormatLabels(labelSelector),
-				})
-				if err != nil {
-					log.Errorf("Error listing objects: %v", err)
-					continue
-				}
-				numToChurn := int(math.Max(float64(ex.ChurnConfig.Percent*len(objectList.Items)/100), 1))
-				randStart := rand.Intn(len(objectList.Items) - numToChurn + 1)
-				objectsToDelete := objectList.Items[randStart : numToChurn+randStart]
-				for _, objToDelete := range objectsToDelete {
-					log.Debugf("Deleting %s/%s", objToDelete.GetKind(), objToDelete.GetName())
-					err = ex.dynamicClient.Resource(obj.gvr).Namespace(objToDelete.GetNamespace()).Delete(ctx, objToDelete.GetName(), metav1.DeleteOptions{
-						PropagationPolicy: ptr.To(metav1.DeletePropagationForeground),
-					})
-					if err != nil {
-						log.Errorf("Error deleting object %s/%s: %v", objToDelete.GetKind(), objToDelete.GetName(), err)
-					}
-					trimObject(&objToDelete)
-					// Store the deleted objects to re-create them later
-					deletedObjects = append(deletedObjects, churnDeletedObject{
-						object: &objToDelete,
-						gvr:    obj.gvr,
-					})
-				}
-			}
-		}
-		ex.verifyDelete(deletedObjects)
-		ex.reCreateDeletedObjects(ctx, deletedObjects)
-		log.Infof("Sleeping for %v", ex.ChurnConfig.Delay)
-		time.Sleep(ex.ChurnConfig.Delay)
->>>>>>> 630e7a63
 		cyclesCount++
 	}
 }
