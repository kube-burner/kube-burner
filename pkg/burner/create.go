--- conflicted
+++ resolved
@@ -140,17 +140,12 @@
 			ex.replicaHandler(objectIndex, obj, ns, i, &wg)
 		}
 		if ex.Config.PodWait {
-<<<<<<< HEAD
-			log.Infof("Waiting up to %s for actions to be completed in namespace", ex.Config.MaxWaitTimeout, ns)
-			wg.Wait()
-			ex.waitForObjects(ns)
-=======
 			if !ex.Config.NamespacedIterations || !namespacesWaited[ns] {
 				log.Infof("Waiting up to %s for actions to be completed in namespace %s", ex.Config.MaxWaitTimeout, ns)
+        wg.Wait()
 				ex.waitForObjects(ns)
 				namespacesWaited[ns] = true
 			}
->>>>>>> fd0ef0b1
 		}
 		if ex.Config.JobIterationDelay > 0 {
 			log.Infof("Sleeping for %v", ex.Config.JobIterationDelay)
